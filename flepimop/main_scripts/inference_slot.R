# About

## This script runs a single slot (MCMC chain) of an inference run. It can be called directly, but is often called from inference_main.R if multiple slots are run. 

# Run Options ---------------------------------------------------------------------

suppressMessages(library(readr))
suppressWarnings(suppressMessages(library(flepicommon)))
suppressMessages(library(stringr))
suppressMessages(library(foreach))
suppressMessages(library(magrittr))
suppressMessages(library(xts))
suppressMessages(library(reticulate))
suppressMessages(library(truncnorm))
suppressMessages(library(parallel))
suppressMessages(library(purrr))
options(warn = 1)
options(readr.num_columns = 0)

required_packages <- c("dplyr", "magrittr", "xts", "zoo", "stringr")

#Temporary
#print("Setting random number seed")
#set.seed(1) # set within R
#reticulate::py_run_string(paste0("rng_seed = ", 1)) #set within Python

# There are multiple ways to specify options when inference_slot.R is run, which take the following precedence:
#  1) (optional) options called along with the script at the command line (ie > Rscript inference_main.R -c my_config.yml)
#  2) (optional) environmental variables set by the user (ie user could set > export CONFIG_PATH = ~/flepimop_sample/my_config.yml to not have t specify it each time the script is run)
# If neither are specified, then a default value is used, given by the second argument of Sys.getenv() commands below. 
#  *3) For some options, a default doesn't exist, and the value specified in the config will be used if the option is not specified at the command line or by an environmental variable (iterations_per_slot, slots)

option_list = list(
<<<<<<< HEAD
    optparse::make_option(c("-c", "--config"), action="store", default=Sys.getenv("CONFIG_PATH"), type='character', help="path to the config file"),
    optparse::make_option(c("-u","--run_id"), action="store", type='character', help="Unique identifier for this run", default = Sys.getenv("FLEPI_RUN_INDEX",flepicommon::run_id())),
    optparse::make_option(c("-s", "--seir_modifiers_scenarios"), action="store", default=Sys.getenv("FLEPI_SEIR_SCENARIOS", 'all'), type='character', help="name of the intervention to run, or 'all' to run all of them"),
    optparse::make_option(c("-d", "--outcome_modifiers_scenarios"), action="store", default=Sys.getenv("FLEPI_OUTCOME_SCENARIOS", 'all'), type='character', help="name of the outcome scenarios to run, or 'all' to run all of them"),
    optparse::make_option(c("-j", "--jobs"), action="store", default=Sys.getenv("FLEPI_NJOBS", parallel::detectCores()), type='integer', help="Number of jobs to run in parallel"),
    optparse::make_option(c("-k", "--iterations_per_slot"), action="store", default=Sys.getenv("FLEPI_ITERATIONS_PER_SLOT", NA), type='integer', help = "number of iterations to run for this slot"),
    optparse::make_option(c("-i", "--this_slot"), action="store", default=Sys.getenv("FLEPI_SLOT_INDEX", 1), type='integer', help = "id of this slot"),
    optparse::make_option(c("-b", "--this_block"), action="store", default=Sys.getenv("FLEPI_BLOCK_INDEX",1), type='integer', help = "id of this block"),
    optparse::make_option(c("-t", "--stoch_traj_flag"), action="store", default=Sys.getenv("FLEPI_STOCHASTIC_RUN",FALSE), type='logical', help = "Stochastic SEIR and outcomes trajectories if true"),
    optparse::make_option(c("--ground_truth_start"), action = "store", default = Sys.getenv("GT_START_DATE", ""), type = "character", help = "First date to include groundtruth for"),
    optparse::make_option(c("--ground_truth_end"), action = "store", default = Sys.getenv("GT_END_DATE", ""), type = "character", help = "Last date to include groundtruth for"),
    optparse::make_option(c("-p", "--flepi_path"), action="store", type='character', help="path to the flepiMoP directory", default = Sys.getenv("FLEPI_PATH", "flepiMoP/")),
    optparse::make_option(c("-y", "--python"), action="store", default=Sys.getenv("PYTHON_PATH","python3"), type='character', help="path to python executable"),
    optparse::make_option(c("-r", "--rpath"), action="store", default=Sys.getenv("RSCRIPT_PATH","Rscript"), type = 'character', help = "path to R executable"),
    optparse::make_option(c("-R", "--is-resume"), action="store", default=Sys.getenv("RESUME_RUN",FALSE), type = 'logical', help = "Is this run a resume"),
    optparse::make_option(c("-I", "--is-interactive"), action="store", default=Sys.getenv("RUN_INTERACTIVE",Sys.getenv("INTERACTIVE_RUN", FALSE)), type = 'logical', help = "Is this run an interactive run"),
    optparse::make_option(c("-L", "--reset_chimeric_on_accept"), action = "store", default = Sys.getenv("FLEPI_RESET_CHIMERICS", FALSE), type = 'logical', help = 'Should the chimeric parameters get reset to global parameters when a global acceptance occurs'),
    optparse::make_option(c("-M", "--memory_profiling"), action = "store", default = Sys.getenv("FLEPI_MEM_PROFILE", FALSE), type = 'logical', help = 'Should the memory profiling be run during iterations'),
    optparse::make_option(c("-P", "--memory_profiling_iters"), action = "store", default = Sys.getenv("FLEPI_MEM_PROF_ITERS", 100), type = 'integer', help = 'If doing memory profiling, after every X iterations run the profiler'),
    optparse::make_option(c("-g", "--subpop_len"), action="store", default=Sys.getenv("SUBPOP_LENGTH", 5), type='integer', help = "number of digits in subpop")
=======
  optparse::make_option(c("-c", "--config"), action="store", default=Sys.getenv("CONFIG_PATH"), type='character', help="path to the config file"),
  optparse::make_option(c("-u","--run_id"), action="store", type='character', help="Unique identifier for this run", default = Sys.getenv("FLEPI_RUN_INDEX",flepicommon::run_id())),
  optparse::make_option(c("-s", "--seir_modifiers_scenarios"), action="store", default=Sys.getenv("FLEPI_SEIR_SCENARIOS", 'all'), type='character', help="name of the intervention to run, or 'all' to run all of them"),
  optparse::make_option(c("-d", "--outcome_modifiers_scenarios"), action="store", default=Sys.getenv("FLEPI_OUTCOME_SCENARIOS", 'all'), type='character', help="name of the outcome scenarios to run, or 'all' to run all of them"),
  optparse::make_option(c("-j", "--jobs"), action="store", default=Sys.getenv("FLEPI_NJOBS", parallel::detectCores()), type='integer', help="Number of jobs to run in parallel"),
  optparse::make_option(c("-k", "--iterations_per_slot"), action="store", default=Sys.getenv("FLEPI_ITERATIONS_PER_SLOT", NA), type='integer', help = "number of iterations to run for this slot"),
  optparse::make_option(c("-i", "--this_slot"), action="store", default=Sys.getenv("FLEPI_SLOT_INDEX", 1), type='integer', help = "id of this slot"),
  optparse::make_option(c("-b", "--this_block"), action="store", default=Sys.getenv("FLEPI_BLOCK_INDEX",1), type='integer', help = "id of this block"),
  optparse::make_option(c("-t", "--stoch_traj_flag"), action="store", default=Sys.getenv("FLEPI_STOCHASTIC_RUN",FALSE), type='logical', help = "Stochastic SEIR and outcomes trajectories if true"),
  optparse::make_option(c("--ground_truth_start"), action = "store", default = Sys.getenv("GT_START_DATE", ""), type = "character", help = "First date to include groundtruth for"),
  optparse::make_option(c("--ground_truth_end"), action = "store", default = Sys.getenv("GT_END_DATE", ""), type = "character", help = "Last date to include groundtruth for"),
  optparse::make_option(c("-p", "--flepi_path"), action="store", type='character', help="path to the flepiMoP directory", default = Sys.getenv("FLEPI_PATH", "flepiMoP/")),
  optparse::make_option(c("-y", "--python"), action="store", default=Sys.getenv("PYTHON_PATH","python3"), type='character', help="path to python executable"),
  optparse::make_option(c("-r", "--rpath"), action="store", default=Sys.getenv("RSCRIPT_PATH","Rscript"), type = 'character', help = "path to R executable"),
  optparse::make_option(c("-R", "--is-resume"), action="store", default=Sys.getenv("RESUME_RUN",FALSE), type = 'logical', help = "Is this run a resume"),
  optparse::make_option(c("-I", "--is-interactive"), action="store", default=Sys.getenv("RUN_INTERACTIVE",Sys.getenv("INTERACTIVE_RUN", FALSE)), type = 'logical', help = "Is this run an interactive run"),
  optparse::make_option(c("-L", "--reset_chimeric_on_accept"), action = "store", default = Sys.getenv("FLEPI_RESET_CHIMERICS", TRUE), type = 'logical', help = 'Should the chimeric parameters get reset to global parameters when a global acceptance occurs'),
  optparse::make_option(c("-M", "--memory_profiling"), action = "store", default = Sys.getenv("FLEPI_MEM_PROFILE", FALSE), type = 'logical', help = 'Should the memory profiling be run during iterations'),
  optparse::make_option(c("-P", "--memory_profiling_iters"), action = "store", default = Sys.getenv("FLEPI_MEM_PROF_ITERS", 100), type = 'integer', help = 'If doing memory profiling, after every X iterations run the profiler'),
  optparse::make_option(c("-g", "--subpop_len"), action="store", default=Sys.getenv("SUBPOP_LENGTH", 5), type='integer', help = "number of digits in subpop")
>>>>>>> 82243502
)

parser=optparse::OptionParser(option_list=option_list)
opt = optparse::parse_args(parser)


if (opt[["is-interactive"]]) {
    options(error=recover)
} else {
    options(
        error = function(...) {
            quit(..., status = 2)
        }
    )
}
flepicommon::prettyprint_optlist(opt)

# Simulation set up ---------------------------------------------------------------------

## Load Python ---------------------------------------------------------------------


# load Python to use via R
reticulate::use_python(Sys.which(opt$python), required = TRUE) 

# Load gempyor module
gempyor <- reticulate::import("gempyor")

# Loads the config file
if (opt$config == ""){
    optparse::print_help(parser)
    stop(paste(
        "Please specify a config YAML file with either -c option or CONFIG_PATH environment variable."
    ))
}
config = flepicommon::load_config(opt$config)

## Check for errors in config ---------------------------------------------------------------------

##  seeding section
if (!is.null(config$seeding)){
    if (('perturbation_sd' %in% names(config$seeding))) {
        if (('date_sd' %in% names(config$seeding))) {
            stop("Both the key seeding::perturbation_sd and the key seeding::date_sd are present in the config file, but only one allowed.")
        }
        config$seeding$date_sd <- config$seeding$perturbation_sd
    }
    if (!('date_sd' %in% names(config$seeding))) {
        stop("Neither the key seeding::perturbation_sd nor the key seeding::date_sd are present in the config file, but one is required.")
    }
    if (!('amount_sd' %in% names(config$seeding))) {
        config$seeding$amount_sd <- 1
    }
    
    if (!(config$seeding$method %in% c('FolderDraw','InitialConditionsFolderDraw'))){
        stop("This filtration method requires the seeding method 'FolderDraw'")
    }
<<<<<<< HEAD
=======
    config$seeding$date_sd <- config$seeding$perturbation_sd
  }
  if (!('date_sd' %in% names(config$seeding))) {
    stop("Neither the key seeding::perturbation_sd nor the key seeding::date_sd are present in the config file, but one is required. They can be set to zero if desired.")
  }
  if (!('amount_sd' %in% names(config$seeding))) {
    config$seeding$amount_sd <- 1
  }
  if (!(config$seeding$method %in% c('FolderDraw'))){
    stop("Inference requires the seeding method be 'FolderDraw' if seeding section is included")
  }
>>>>>>> 82243502
} else {
    print("⚠️ No seeding: section found in config >> not using or fitting seeding.")
}

##  initial condition section
infer_initial_conditions <- FALSE
if (!is.null(config$initial_conditions)){
<<<<<<< HEAD
    if (('perturbation' %in% names(config$initial_conditions))) {
        infer_initial_conditions <- TRUE
        if (!(config$initial_conditions$method %in% c('SetInitialConditionsFolderDraw'))){
            stop("This filtration method requires the initial_condition method 'SetInitialConditionsFolderDraw'")
        }
        if (!(config$initial_conditions$proportional)){
            stop("This filtration method requires the initial_condition to be set proportional'")
        }
=======
  if (('perturbation' %in% names(config$initial_conditions))) {
    infer_initial_conditions <- TRUE
    if (!(config$initial_conditions$method %in% c('SetInitialConditionsFolderDraw'))){
      stop("If initial conditions are being inferred (if perturbation column exists), then the initial_condition method must be 'SetInitialConditionsFolderDraw'")
    }
    if (!(config$initial_conditions$proportional)){
      stop("If initial conditions are being inferred (if perturbation column exists), then initial_condition$proportional must be set to TRUE")
>>>>>>> 82243502
    }
} else {
    print("⚠️ No initial_conditions: section found in config >> not starting with or fitting initial_conditions.")
}


## Data options + loading ---------------------------------------------------------------------

### Data on subpopulations (geodata)

# Aggregation to state level if in config
state_level <- ifelse(!is.null(config$subpop_setup$state_level) && config$subpop_setup$state_level, TRUE, FALSE)

##Load information on geographic locations from geodata file.
suppressMessages(
    geodata <- flepicommon::load_geodata_file(
        paste(
            config$data_path,
            config$subpop_setup$geodata, sep = "/"
        ),
        subpop_len = ifelse(config$name == "USA", opt$subpop_len, 0),
        state_name = ifelse(config$name == "USA" & state_level == TRUE, TRUE, FALSE)
    )
)
obs_subpop <- "subpop"

<<<<<<< HEAD
##Load simulations per slot from config if not defined on command line
##command options take precedence
if (is.na(opt$iterations_per_slot)){
    opt$iterations_per_slot <- config$inference$iterations_per_slot
}
print(paste("Running",opt$iterations_per_slot,"simulations"))
=======
### Ground truth data (observations of disease)
>>>>>>> 82243502

##Define data directory and create if it does not exist
gt_data_path <- config$inference$gt_data_path
data_dir <- dirname(config$data_path)
if (!dir.exists(data_dir)){
    suppressWarnings(dir.create(data_dir, recursive = TRUE))
}

## backwards compatibility with configs that don't have inference$gt_source parameter will use the previous default data source (USA Facts)
if (is.null(config$inference$gt_source)){
  gt_source <- "usafacts"
} else{
  gt_source <- config$inference$gt_source
}

gt_scale <- ifelse(state_level, "US state", "US county")
subpops_ <- geodata[[obs_subpop]]

gt_start_date <- lubridate::ymd(config$start_date)
if (opt$ground_truth_start != "") {
  gt_start_date <- lubridate::ymd(opt$ground_truth_start)
} else if (!is.null(config$start_date_groundtruth)) {
  gt_start_date <- lubridate::ymd(config$start_date_groundtruth)
}
if (gt_start_date < lubridate::ymd(config$start_date)) {
  gt_start_date <- lubridate::ymd(config$start_date)
}

gt_end_date <- lubridate::ymd(config$end_date)
if (opt$ground_truth_end != "") {
  gt_end_date <- lubridate::ymd(opt$ground_truth_end)
} else if (!is.null(config$end_date_groundtruth)) {
  gt_end_date <- lubridate::ymd(config$end_date_groundtruth)
}
if (gt_end_date > lubridate::ymd(config$end_date)) {
  gt_end_date <- lubridate::ymd(config$end_date)
}


## Scenario Options ----------------------------------------------


##Load simulations per slot from config if not defined on command line
##command options take precedence
if (is.na(opt$iterations_per_slot)){
  opt$iterations_per_slot <- config$inference$iterations_per_slot
}
print(paste("Running",opt$iterations_per_slot,"simulations for slot ",opt$this_slot))

# if opt$outcome_modifiers_scenarios is specified
#  --> run only those scenarios
#  If it is not or is "all"

##If intervention scenarios are specified check their existence

seir_modifiers_scenarios <- opt$seir_modifiers_scenarios
if (all(seir_modifiers_scenarios == "all")) {
    if (!is.null(config$seir_modifiers$scenarios)){
        seir_modifiers_scenarios <- config$seir_modifiers$scenarios
    } else {
        seir_modifiers_scenarios <- "all"
    }
} else if (!all(seir_modifiers_scenarios %in% config$seir_modifiers$scenarios)) {
    message(paste("Invalid intervention scenario arguments: [", paste(setdiff(seir_modifiers_scenarios, config$seir_modifiers$scenarios)),
                  "] did not match any of the named args in ", paste(config$seir_modifiers$scenarios, collapse = ", "), "\n"))
    quit("yes", status=1)
}

##If outcome scenarios are specified check their existence
outcome_modifiers_scenarios <- opt$outcome_modifiers_scenarios
if (all(outcome_modifiers_scenarios == "all")) {
    if (!is.null(config$outcome_modifiers$scenarios)){
        outcome_modifiers_scenarios <- config$outcome_modifiers$scenarios
    } else {
        outcome_modifiers_scenarios <- "all"
    }
} else if (!all(outcome_modifiers_scenarios %in% config$outcome_modifiers$scenarios)) {
    message(paste("Invalid outcome scenario arguments: [",paste(setdiff(outcome_modifiers_scenarios, config$outcome_modifiers$scenarios)),
                  "] did not match any of the named args in", paste(config$outcome_modifiers$scenarios, collapse = ", "), "\n"))
    quit("yes", status=1)
}


## Other Stats + Inference Options ----------------------------------------

##Create heirarchical stats object if specified
hierarchical_stats <- list()
if ("hierarchical_stats_geo" %in% names(config$inference)) {
    hierarchical_stats <- config$inference$hierarchical_stats_geo
}

##Create priors if specified
defined_priors <- list()
if ("priors" %in% names(config$inference)) {
    defined_priors <- config$inference$priors
}

<<<<<<< HEAD
## backwards compatibility with configs that don't have inference$gt_source parameter will use the previous default data source (USA Facts)
if (is.null(config$inference$gt_source)){
    gt_source <- "usafacts"
} else{
    gt_source <- config$inference$gt_source
}

gt_scale <- ifelse(state_level, "US state", "US county")
subpops_ <- geodata[[obs_subpop]]

gt_start_date <- lubridate::ymd(config$start_date)
if (opt$ground_truth_start != "") {
    gt_start_date <- lubridate::ymd(opt$ground_truth_start)
} else if (!is.null(config$start_date_groundtruth)) {
    gt_start_date <- lubridate::ymd(config$start_date_groundtruth)
}
if (gt_start_date < lubridate::ymd(config$start_date)) {
    gt_start_date <- lubridate::ymd(config$start_date)
}

gt_end_date <- lubridate::ymd(config$end_date)
if (opt$ground_truth_end != "") {
    gt_end_date <- lubridate::ymd(opt$ground_truth_end)
} else if (!is.null(config$end_date_groundtruth)) {
    gt_end_date <- lubridate::ymd(config$end_date_groundtruth)
}
if (gt_end_date > lubridate::ymd(config$end_date)) {
    gt_end_date <- lubridate::ymd(config$end_date)
}


=======
>>>>>>> 82243502

# Setup Obs, Initial Stats, and Likelihood fn -----------------------------

# ~ WITH Inference ----------------------------------------------------

if (config$inference$do_inference){
<<<<<<< HEAD
=======
  
  ## Load ground truth data
  
  obs <- suppressMessages(
    readr::read_csv(config$inference$gt_data_path,
                    col_types = readr::cols(date = readr::col_date(),
                                            source = readr::col_character(),
                                            subpop = readr::col_character(),
                                            .default = readr::col_double()), )) %>%
    dplyr::filter(subpop %in% subpops_, date >= gt_start_date, date <= gt_end_date) %>%
    dplyr::right_join(tidyr::expand_grid(subpop = unique(.$subpop), date = unique(.$date))) %>%
    dplyr::mutate_if(is.numeric, dplyr::coalesce, 0)
  
  subpopnames <- unique(obs[[obs_subpop]])
  
  
  ## Compute statistics
  
  ##   for each subpopulation, processes the data as specified in config - finds data types of interest, aggregates by specified period (e.g week), deals with zeros and NAs, etc
  data_stats <- lapply(
    subpopnames,
    function(x) {
      df <- obs[obs[[obs_subpop]] == x, ]
      inference::getStats(  
        df,
        "date",
        "data_var",
        stat_list = config$inference$statistics,
        start_date = gt_start_date,
        end_date = gt_end_date
      )
    }) %>%
    set_names(subpopnames)
  
  
  # function to calculate the likelihood when comparing simulation output (sim_hosp) to ground truth data
  likelihood_calculation_fun <- function(sim_hosp){
>>>>>>> 82243502
    
    # obs <- inference::get_ground_truth(
    #     data_path = data_path,
    #     fips_codes = fips_codes_,
    #     fips_column_name = obs_subpop,
    #     start_date = gt_start_date,
    #     end_date = gt_end_date,
    #     gt_source = gt_source,
    #     gt_scale = gt_scale,
    #     variant_filename = config$seeding$variant_filename
    # )
    
    obs <- suppressMessages(
        readr::read_csv(config$inference$gt_data_path,
                        col_types = readr::cols(date = readr::col_date(),
                                                source = readr::col_character(),
                                                subpop = readr::col_character(),
                                                .default = readr::col_double()), )) %>%
        dplyr::filter(subpop %in% subpops_, date >= gt_start_date, date <= gt_end_date) %>%
        dplyr::right_join(tidyr::expand_grid(subpop = unique(.$subpop), date = unique(.$date))) %>%
        dplyr::mutate_if(is.numeric, dplyr::coalesce, 0)
    
    subpopnames <- unique(obs[[obs_subpop]])
    
    
    ## Compute statistics
    data_stats <- lapply(
        subpopnames,
        function(x) {
            df <- obs[obs[[obs_subpop]] == x, ]
            inference::getStats(
                df,
                "date",
                "data_var",
                stat_list = config$inference$statistics,
                start_date = gt_start_date,
                end_date = gt_end_date
            )
        }) %>%
        set_names(subpopnames)
    
    
    likelihood_calculation_fun <- function(sim_hosp){
        
        sim_hosp <- dplyr::filter(sim_hosp,sim_hosp$time >= min(obs$date),sim_hosp$time <= max(obs$date))
        lhs <- unique(sim_hosp[[obs_subpop]])
        rhs <- unique(names(data_stats))
        all_locations <- rhs[rhs %in% lhs]
        
        ## No references to config$inference$statistics
        inference::aggregate_and_calc_loc_likelihoods(
            all_locations = all_locations, # technically different
            modeled_outcome = sim_hosp,
            obs_subpop = obs_subpop,
            targets_config = config[["inference"]][["statistics"]],
            obs = obs,
            ground_truth_data = data_stats,
            hosp_file = first_global_files[['llik_filename']],
            hierarchical_stats = hierarchical_stats,
            defined_priors = defined_priors,
            geodata = geodata,
            snpi = arrow::read_parquet(first_global_files[['snpi_filename']]),
            hnpi = arrow::read_parquet(first_global_files[['hnpi_filename']]),
            hpar = dplyr::mutate(arrow::read_parquet(first_global_files[['hpar_filename']]),parameter=paste(quantity,!!rlang::sym(obs_subpop),outcome,sep='_')),
            start_date = gt_start_date,
            end_date = gt_end_date
        )
    }
    print("Running WITH inference")
    
    
    # ~ WITHOUT Inference ---------------------------------------------------
    
<<<<<<< HEAD
=======
    ## No references to config$inference$statistics
    inference::aggregate_and_calc_loc_likelihoods(
      all_locations = all_locations, # technically different
      modeled_outcome = sim_hosp, # simulation output
      obs_subpop = obs_subpop,
      targets_config = config[["inference"]][["statistics"]],
      obs = obs, 
      ground_truth_data = data_stats,
      hosp_file = first_global_files[['llik_filename']],
      hierarchical_stats = hierarchical_stats,
      defined_priors = defined_priors,
      geodata = geodata,
      snpi = arrow::read_parquet(first_global_files[['snpi_filename']]),
      hnpi = arrow::read_parquet(first_global_files[['hnpi_filename']]),
      hpar = dplyr::mutate(arrow::read_parquet(first_global_files[['hpar_filename']]),parameter=paste(quantity,!!rlang::sym(obs_subpop),outcome,sep='_')),
      start_date = gt_start_date,
      end_date = gt_end_date
    )
  }
  print("Running WITH inference")
  
  
  # ~ WITHOUT Inference ---------------------------------------------------
  
>>>>>>> 82243502
} else {
    
    subpopnames <- obs_subpop
    
    likelihood_calculation_fun <- function(sim_hosp){
        
        all_locations <- unique(sim_hosp[[obs_subpop]])
        
        ## No references to config$inference$statistics
        inference::aggregate_and_calc_loc_likelihoods(
            all_locations = all_locations, # technically different
            modeled_outcome = sim_hosp,
            obs_subpop = obs_subpop,
            targets_config = config[["inference"]][["statistics"]],
            obs = sim_hosp,
            ground_truth_data = sim_hosp,
            hosp_file = first_global_files[['llik_filename']],
            hierarchical_stats = hierarchical_stats,
            defined_priors = defined_priors,
            geodata = geodata,
            snpi = arrow::read_parquet(first_global_files[['snpi_filename']]),
            hnpi = arrow::read_parquet(first_global_files[['hnpi_filename']]),
            hpar = dplyr::mutate(arrow::read_parquet(first_global_files[['hpar_filename']]),parameter=paste(quantity,!!rlang::sym(obs_subpop),outcome,sep='_')),
            start_date = gt_start_date,
            end_date = gt_end_date
        )
    }
    print("Running WITHOUT inference")
}





# Run Model Looping through Scenarios -------------------------------------

print(paste("Chimeric reset is", (opt$reset_chimeric_on_accept)))
print(names(opt))

if (!opt$reset_chimeric_on_accept) {
    warning("We recommend setting reset_chimeric_on_accept TRUE, since reseting chimeric chains on global acceptances more closely matches normal MCMC behaviour")
}

for(seir_modifiers_scenario in seir_modifiers_scenarios) {
    
    if (!is.null(config$seir_modifiers)){
        print(paste0("Running seir modifier scenario: ", seir_modifiers_scenario))
    } else {
<<<<<<< HEAD
        print(paste0("No seir modifier scenarios"))
        seir_modifiers_scenario <- NULL
    }
    
    for(outcome_modifiers_scenario in outcome_modifiers_scenarios) {
        
        if (!is.null(config$outcome_modifiers)){
            print(paste0("Running outcome modifier scenario: ", outcome_modifiers_scenario))
        } else {
            print(paste0("No outcome modifier scenarios"))
            outcome_modifiers_scenario <- NULL
        }
        
        reset_chimeric_files <- FALSE
        
        # Data -------------------------------------------------------------------------
        # Load
        
        ## file name prefixes for this seir_modifiers_scenario + outcome_modifiers_scenario combination
        ## Create prefix is roughly equivalent to paste(...) so
        ## create_prefix("USA", "inference", "med", "2022.03.04.10.18.42.CET", sep='/')
        ## would be "USA/inference/med/2022.03.04.10.18.42.CET"
        ## There is some fanciness about formatting though so
        ## create_prefix(("43", "%09d"))
        ## would be "000000043"
        ## if a prefix argument is explicitly specified, the separator between it and the rest is skipped instead of sep so
        ## trailing separator is always added at the end of the string if specified.
        ## create_prefix(prefix="USA/", "inference", "med", "2022.03.04.10.18.42.CET", sep='/', trailing_separator='.')
        ## would be "USA/inference/med/2022.03.04.10.18.42.CET."
        
        
        
        #setup_prefix <- flepicommon::create_setup_prefix(config$setup_name,
        #                                                 seir_modifiers_scenario, outcome_modifiers_scenario,
        #                                                 trailing_separator='')
        #inference_prefix <- file.path(setup_prefix, opt$run_id)
        # gf_prefix <- flepicommon::create_prefix(prefix=slot_prefix,'global','final',sep='/',trailing_separator='/')
        # cf_prefix <- flepicommon::create_prefix(prefix=slot_prefix,'chimeric','final',sep='/',trailing_separator='/')
        # ci_prefix <- flepicommon::create_prefix(prefix=slot_prefix,'chimeric','intermediate',sep='/',trailing_separator='/')
        # gi_prefix <- flepicommon::create_prefix(prefix=slot_prefix,'global','intermediate',sep='/',trailing_separator='/')
        
        chimeric_intermediate_filepath_suffix <- flepicommon::create_prefix(prefix="",'chimeric','intermediate',sep='/',trailing_separator='')
        global_intermediate_filepath_suffix <- flepicommon::create_prefix(prefix="",'global','intermediate',sep='/',trailing_separator='')
        
        #filename_prefix <- flepicommon::create_prefix(prefix="", slot=list(opt$this_slot,"%09d"), sep='.', trailing_separator='')
        
        # chimeric_block_prefix <- flepicommon::create_prefix(prefix=ci_prefix, slot=list(opt$this_slot,"%09d"), sep='.', trailing_separator='.')
        # chimeric_local_prefix <- flepicommon::create_prefix(prefix=chimeric_block_prefix, slot=list(opt$this_block,"%09d"), sep='.', trailing_separator='.')
        # global_block_prefix <- flepicommon::create_prefix(prefix=gi_prefix, slot=list(opt$this_slot,"%09d"), sep='.', trailing_separator='.')
        # global_local_prefix <- flepicommon::create_prefix(prefix=global_block_prefix, slot=list(opt$this_block,"%09d"), sep='.', trailing_separator='.')
        # global_local_prefix <- flepicommon::create_prefix(prefix=global_block_prefix, slot=list(opt$this_block,"%09d"), sep='.', trailing_separator='.')
        # TODO: WHAT ABOUT BLOCS ?
        
        
        #swap scenarios for py_none() to pass to Gempyor
        if (is.null(seir_modifiers_scenario)){
            seir_modifiers_scenario <- reticulate::py_none()
=======
      print(paste0("No outcome modifier scenarios"))
      outcome_modifiers_scenario <- NULL
    }
    
    # If no seir or outcome scenarios, instead pass py_none() to Gempyor (which assigns no value to the scenario)
    if (is.null(seir_modifiers_scenario)){
      seir_modifiers_scenario <- reticulate::py_none()
    }
    if (is.null(outcome_modifiers_scenario)){
      outcome_modifiers_scenario <- reticulate::py_none()
    }
    
    reset_chimeric_files <- FALSE # this turns on whenever a global acceptance occurs
    
    ## Set up first iteration of chain  ----------
    
    ###  Create python simulator object
    
    # Create parts of filename pieces for simulation to save output with
    # flepicommon::create_prefix is roughly equivalent to paste(...) with some specific formatting rule
    chimeric_intermediate_filepath_suffix <- flepicommon::create_prefix(prefix="",'chimeric','intermediate',sep='/',trailing_separator='')
    global_intermediate_filepath_suffix <- flepicommon::create_prefix(prefix="",'global','intermediate',sep='/',trailing_separator='')
    slot_filename_prefix <- flepicommon::create_prefix(slot=list(opt$this_slot,"%09d"), sep='.', trailing_separator='.')
    slotblock_filename_prefix <- flepicommon::create_prefix(slot=list(opt$this_slot,"%09d"), block=list(opt$this_block,"%09d"), sep='.', trailing_separator='.')
    
    ## python configuration: build simulator model specified in config
    tryCatch({
      gempyor_inference_runner <- gempyor$GempyorSimulator(
        config_path=opt$config,
        seir_modifiers_scenario=seir_modifiers_scenario,
        outcome_modifiers_scenario=outcome_modifiers_scenario,
        stoch_traj_flag=opt$stoch_traj_flag,
        run_id=opt$run_id,
        prefix=reticulate::py_none(), # we let gempyor create setup prefix
        inference_filepath_suffix=global_intermediate_filepath_suffix,
        inference_filename_prefix=slotblock_filename_prefix
      )
    }, error = function(e) {
      print("GempyorSimulator failed to run (call on l. 405 of inference_slot.R).")
      print("Here is all the debug information I could find:")
      for(m in reticulate::py_last_error()) cat(m)
      stop("GempyorSimulator failed to run... stopping")
    })
    setup_prefix <- gempyor_inference_runner$modinf$get_setup_name() # file name piece of the form [config$name]_[seir_modifier_scenario]_[outcome_modifier_scenario]
    print("gempyor_inference_runner created successfully.")
    
    
    # Get names of files where output from the initial simulation will be saved
    ## {prefix}/{run_id}/{type}/{suffix}/{prefix}.{index = block-1}.{run_id}.{type}.{ext}
    ## N.B.: prefix should end in "{slot}." NOTE: Potential problem. Prefix is {slot}.{block} but then "index" includes block also??
    first_global_files <- inference::create_filename_list(run_id=opt$run_id,
                                                          prefix=setup_prefix,
                                                          filepath_suffix=global_intermediate_filepath_suffix,
                                                          filename_prefix=slotblock_filename_prefix,
                                                          index=opt$this_block - 1)
    first_chimeric_files <- inference::create_filename_list(run_id=opt$run_id,
                                                            prefix=setup_prefix, 
                                                            filepath_suffix=chimeric_intermediate_filepath_suffix,
                                                            filename_prefix=slotblock_filename_prefix,
                                                            index=opt$this_block - 1)
    
    
    print("RUNNING: MCMC initialization for the first block")
    # Output saved to files of the form {setup_prefix}/{run_id}/{type}/global/intermediate/{slotblock_filename_prefix}.(block-1).{run_id}.{type}.{ext}
    # also copied into the /chimeric/ version, which are referenced by first_global_files and first_chimeric_files
    inference::initialize_mcmc_first_block(
      run_id = opt$run_id,
      block = opt$this_block,
      setup_prefix = setup_prefix,
      global_intermediate_filepath_suffix = global_intermediate_filepath_suffix,
      chimeric_intermediate_filepath_suffix = chimeric_intermediate_filepath_suffix, 
      filename_prefix = slotblock_filename_prefix, # might be wrong, maybe should just be slot_filename_prefix
      gempyor_inference_runner = gempyor_inference_runner,
      likelihood_calculation_function = likelihood_calculation_fun,
      is_resume = opt[['is-resume']]
    )
    print("First MCMC block initialized successfully.")
    
    # So far no acceptances have occurred
    last_accepted_index <- 0
    
    # Load files with the output of initialize_mcmc_first_block
    
    # load those files (chimeric currently identical to global)
    initial_spar <- arrow::read_parquet(first_chimeric_files[['spar_filename']])
    initial_hpar <- arrow::read_parquet(first_chimeric_files[['hpar_filename']])
    initial_snpi <- arrow::read_parquet(first_chimeric_files[['snpi_filename']])
    initial_hnpi <- arrow::read_parquet(first_chimeric_files[['hnpi_filename']])
    if (!is.null(config$initial_conditions)){
      initial_init <- arrow::read_parquet(first_chimeric_files[['init_filename']])
    }
    if (!is.null(config$seeding)){
      seeding_col_types <- NULL
      suppressMessages(initial_seeding <- readr::read_csv(first_chimeric_files[['seed_filename']], col_types=seeding_col_types))
      
      if (opt$stoch_traj_flag) {
        initial_seeding$amount <- as.integer(round(initial_seeding$amount))
      }
    }else{
      initial_seeding <- NULL
    }
    chimeric_current_likelihood_data <- arrow::read_parquet(first_chimeric_files[['llik_filename']])
    global_current_likelihood_data <- arrow::read_parquet(first_global_files[['llik_filename']]) # they are the same ... don't need to load both
    
    #####Get the full likelihood (WHY IS THIS A DATA FRAME)
    # Compute total loglik for each sim
    global_current_likelihood_total <- sum(global_current_likelihood_data$ll)
    
    #####LOOP NOTES
    ### this_index is the current MCMC iteration
    ### last_accepted_index is the index of the most recent globally accepted iternation
    
    startTimeCount=Sys.time()
    
    ## Loop over simulations in this block --------------------------------------------
    
    # keep track of running average global acceptance rate, since old global likelihood data not kept in memory. Each geoID has same value for acceptance rate in global case, so we just take the 1st entry
    old_avg_global_accept_rate <- global_current_likelihood_data$accept_avg[1]
    old_avg_chimeric_accept_rate <- chimeric_current_likelihood_data$accept_avg
    
    for (this_index in seq_len(opt$iterations_per_slot)) {
      
      print(paste("Running iteration", this_index))
      
      startTimeCountEach = Sys.time()
      
      ## Create filenames to save output from each iteration
      this_global_files <- inference::create_filename_list(run_id=opt$run_id,  prefix = setup_prefix, filepath_suffix=global_intermediate_filepath_suffix, filename_prefix=slotblock_filename_prefix, index=this_index)
      this_chimeric_files <- inference::create_filename_list(run_id=opt$run_id, prefix = setup_prefix, filepath_suffix=chimeric_intermediate_filepath_suffix, filename_prefix=slotblock_filename_prefix, index=this_index)
      
      ### Perturb accepted parameters to get proposed parameters ----
      
      # since the first iteration is accepted by default, we don't perturb it, so proposed = initial
      if ((opt$this_block == 1) && (last_accepted_index == 0)) {
        
        proposed_spar <- initial_spar
        proposed_hpar <- initial_hpar
        proposed_snpi <- initial_snpi
        proposed_hnpi <- initial_hnpi
        if (!is.null(config$initial_conditions)){
          proposed_init <- initial_init
>>>>>>> 82243502
        }
        if (is.null(outcome_modifiers_scenario)){
            outcome_modifiers_scenario <- reticulate::py_none()
        }
<<<<<<< HEAD
        
        slotblock_filename_prefix <- flepicommon::create_prefix(slot=list(opt$this_slot,"%09d"), block=list(opt$this_block,"%09d"), sep='.', trailing_separator='.')
        
        slot_filename_prefix <- flepicommon::create_prefix(slot=list(opt$this_slot,"%09d"), sep='.', trailing_separator='.')
        
        
        ### Set up initial conditions ----------
        ## python configuration: build simulator model initialized with compartment and all.
        tryCatch({
            gempyor_inference_runner <- gempyor$GempyorSimulator(
                config_path=opt$config,
                seir_modifiers_scenario=seir_modifiers_scenario,
                outcome_modifiers_scenario=outcome_modifiers_scenario,
                stoch_traj_flag=opt$stoch_traj_flag,
                run_id=opt$run_id,
                prefix=reticulate::py_none(), # we let gempyor create setup prefix
                inference_filepath_suffix=global_intermediate_filepath_suffix,
                inference_filename_prefix=slotblock_filename_prefix
            )
        }, error = function(e) {
            print("GempyorSimulator failed to run (call on l. 426 of inference_slot.R).")
            print("Here is all the debug information I could find:")
            for(m in reticulate::py_last_error()) cat(m)
            stop("GempyorSimulator failed to run... stopping")
        })
        
        
        setup_prefix <- gempyor_inference_runner$modinf$get_setup_name()
        print("gempyor_inference_runner created successfully.")
        
        
        ## Using the prefixes, create standardized files of each type (e.g., seir) of the form
        ## {variable}/{prefix}{block-1}.{run_id}.{variable}.{ext}
        ## N.B.: prefix should end in "{slot}."
        first_global_files <- inference::create_filename_list(run_id=opt$run_id,
                                                              prefix=setup_prefix,
                                                              filepath_suffix=global_intermediate_filepath_suffix,
                                                              filename_prefix=slotblock_filename_prefix,
                                                              index=opt$this_block - 1)
        first_chimeric_files <- inference::create_filename_list(run_id=opt$run_id,
                                                                prefix=setup_prefix, 
                                                                filepath_suffix=chimeric_intermediate_filepath_suffix,
                                                                filename_prefix=slotblock_filename_prefix,
                                                                index=opt$this_block - 1)
        
        ## print("RUNNING: initialization of first block")
        ## Functions within this function save variables to files of the form variable/name/seir_modifiers_scenario/outcome_modifiers_scenario/run_id/global/intermediate/slot.(block-1),run_id.variable.ext and also copied into the /chimeric/ version, which are referenced by first_global_files and first_chimeric_files
        inference::initialize_mcmc_first_block(
            run_id = opt$run_id,
            block = opt$this_block,
            setup_prefix = setup_prefix,
            global_intermediate_filepath_suffix = global_intermediate_filepath_suffix,
            chimeric_intermediate_filepath_suffix = chimeric_intermediate_filepath_suffix, 
            filename_prefix = slotblock_filename_prefix,
            gempyor_inference_runner = gempyor_inference_runner,
            likelihood_calculation_function = likelihood_calculation_fun,
            is_resume = opt[['is-resume']]
        )
        print("First MCMC block initialized successfully.")
        
        ## So far no acceptances have occurred
        current_index <- 0
        
        ### Load initial files (were created within function initialize_mcmc_first_block)
        
        if (!is.null(config$seeding)){
            seeding_col_types <- NULL
            suppressMessages(initial_seeding <- readr::read_csv(first_chimeric_files[['seed_filename']], col_types=seeding_col_types))
            
            if (opt$stoch_traj_flag) {
                initial_seeding$amount <- as.integer(round(initial_seeding$amount))
            }
        }else{
            initial_seeding <- NULL
        }
        
        initial_snpi <- arrow::read_parquet(first_chimeric_files[['snpi_filename']])
        initial_hnpi <- arrow::read_parquet(first_chimeric_files[['hnpi_filename']])
        initial_spar <- arrow::read_parquet(first_chimeric_files[['spar_filename']])
        initial_hpar <- arrow::read_parquet(first_chimeric_files[['hpar_filename']])
        
        if (!is.null(config$initial_conditions) & (config$initial_conditions$method %in% c("SetInitialConditions","SetInitialConditionsFolderDraw","InitialConditionsFolderDraw"))){
            # initial_init <- arrow::read_parquet(first_global_files[['init_filename']])
            initial_init <- arrow::read_parquet(first_chimeric_files[['init_filename']])
        }
        
        
        chimeric_likelihood_data <- arrow::read_parquet(first_chimeric_files[['llik_filename']])
        global_likelihood_data <- arrow::read_parquet(first_global_files[['llik_filename']])
        
        ## Add initial perturbation sd values to parameter files----
        # - Need to write these parameters back to the SAME chimeric file since they have a new column now
        # - Also need to add this column to the global file (it will always be equal in the first block) (MIGHT NOT BE WORKING)
        
        if (!is.null(config$seir_modifiers$modifiers)){
            initial_snpi <- inference::add_perturb_column_snpi(initial_snpi,config$seir_modifiers$modifiers)
            arrow::write_parquet(initial_snpi, first_chimeric_files[['snpi_filename']])
            arrow::write_parquet(initial_snpi, first_global_files[['snpi_filename']])
        }
        if (!is.null(config$outcome_modifiers$modifiers)){
            initial_hnpi <- inference::add_perturb_column_hnpi(initial_hnpi,config$outcome_modifiers$modifiers)
            arrow::write_parquet(initial_hnpi, first_chimeric_files[['hnpi_filename']])
            arrow::write_parquet(initial_hnpi, first_global_files[['hnpi_filename']])
        }
        
        
        #####Get the full likelihood (WHY IS THIS A DATA FRAME)
        # Compute total loglik for each sim
        global_likelihood <- sum(global_likelihood_data$ll)
        
        #####LOOP NOTES
        ### initial means accepted/current
        ### current means proposed
        
        startTimeCount=Sys.time()
        ##Loop over simulations in this block ----
        
        # keep track of running average global acceptance rate, since old global likelihood data not kept in memory. Each geoID has same value for acceptance rate in global case, so we just take the 1st entry
        old_avg_global_accept_rate <- global_likelihood_data$accept_avg[1]
        
        for (this_index in seq_len(opt$iterations_per_slot)) {
            print(paste("Running simulation", this_index))
            
            startTimeCountEach = Sys.time()
            
            ## Create filenames
            
            ## Using the prefixes, create standardized files of each type (e.g., seir) of the form
            ## {variable}/{prefix}{block-1}.{run_id}.{variable}.{ext}
            ## N.B.: prefix should end in "{block}."
            this_global_files <- inference::create_filename_list(run_id=opt$run_id,  prefix = setup_prefix, filepath_suffix=global_intermediate_filepath_suffix, filename_prefix=slotblock_filename_prefix, index=this_index)
            this_chimeric_files <- inference::create_filename_list(run_id=opt$run_id, prefix = setup_prefix, filepath_suffix=chimeric_intermediate_filepath_suffix, filename_prefix=slotblock_filename_prefix, index=this_index)
            
            ### Do perturbations from accepted parameters to get proposed parameters ----
            
            if (!is.null(config$seeding)){
                proposed_seeding <- inference::perturb_seeding(
                    seeding = initial_seeding,
                    date_sd = config$seeding$date_sd,
                    date_bounds = c(gt_start_date, gt_end_date),
                    amount_sd = config$seeding$amount_sd,
                    continuous = !(opt$stoch_traj_flag)
                )
            } else {
                proposed_seeding <- initial_seeding
            }
            if (!is.null(config$initial_conditions) & (config$initial_conditions$method %in% c("SetInitialConditions","SetInitialConditionsFolderDraw","InitialConditionsFolderDraw"))){
                if (infer_initial_conditions) {
                    proposed_init <- inference::perturb_init(initial_init, config$initial_conditions$perturbation)
                } else {
                    proposed_init <- initial_init
                }
            }
            if (!is.null(config$seir_modifiers$modifiers)){
                proposed_snpi <- inference::perturb_snpi(initial_snpi, config$seir_modifiers$modifiers)
            }
            # TODO we need a hnpi for inference
            proposed_hnpi <- inference::perturb_hnpi(initial_hnpi, config$outcome_modifiers$modifiers)
            if (!is.null(config$outcome_modifiers$modifiers)){
                proposed_hnpi <- inference::perturb_hnpi(initial_hnpi, config$outcome_modifiers$modifiers)# NOTE: no scenarios possible right now
            }
            proposed_spar <- initial_spar
            proposed_hpar <- inference::perturb_hpar(initial_hpar, config$outcomes$outcomes) # NOTE: no scenarios possible right now
            
            
            
            # since the first iteration is accepted by default, we don't perturb it
            if ((opt$this_block == 1) && (current_index == 0)) {
                proposed_snpi <- initial_snpi
                proposed_hnpi <- initial_hnpi
                proposed_spar <- initial_spar
                proposed_hpar <- initial_hpar
                if (!is.null(config$initial_conditions) & (config$initial_conditions$method %in% c("SetInitialConditions","SetInitialConditionsFolderDraw","InitialConditionsFolderDraw"))){
                    proposed_init <- initial_init
                }
                if (!is.null(config$seeding)){
                    proposed_seeding <- initial_seeding
                }
            }
            
            # proposed_snpi <- inference::perturb_snpi_from_file(initial_snpi, config$seir_modifiers$settings, chimeric_likelihood_data)
            # proposed_hnpi <- inference::perturb_hnpi_from_file(initial_hnpi, config$seir_modifiers$settings, chimeric_likelihood_data)
            # proposed_spar <- inference::perturb_spar_from_file(initial_spar, config$seir_modifiers$settings, chimeric_likelihood_data)
            # proposed_hpar <- inference::perturb_hpar_from_file(initial_hpar, config$seir_modifiers$settings, chimeric_likelihood_data)
            
            
            ## Write files that need to be written for other code to read
            # writes to file of the form variable/name/seir_modifiers_scenario/outcome_modifiers_scenario/run_id/global/intermediate/slot.block.iter.run_id.variable.ext
            
            
            arrow::write_parquet(proposed_snpi,this_global_files[['snpi_filename']])
            arrow::write_parquet(proposed_hnpi,this_global_files[['hnpi_filename']])
            arrow::write_parquet(proposed_spar,this_global_files[['spar_filename']])
            arrow::write_parquet(proposed_hpar,this_global_files[['hpar_filename']])
            if (!is.null(config$seeding)){
                readr::write_csv(proposed_seeding, this_global_files[['seed_filename']])
            }
            if (!is.null(config$initial_conditions) & (config$initial_conditions$method %in% c("SetInitialConditionsFolderDraw","InitialConditionsFolderDraw"))){
                arrow::write_parquet(proposed_init, this_global_files[['init_filename']])
            }
            
            
            ## Run the simulator
            tryCatch({
                gempyor_inference_runner$one_simulation(
                    sim_id2write=this_index,
                    load_ID=TRUE,
                    sim_id2load=this_index)
            }, error = function(e) {
                print("GempyorSimulator failed to run (call on l. 620 of inference_slot.R).")
                print("Here is all the debug information I could find:")
                for(m in reticulate::py_last_error()) cat(m)
                stop("GempyorSimulator failed to run... stopping")
            })
            
            if (config$inference$do_inference){
                sim_hosp <- flepicommon::read_file_of_type(gsub(".*[.]","",this_global_files[['hosp_filename']]))(this_global_files[['hosp_filename']]) %>%
                    dplyr::filter(time >= min(obs$date),time <= max(obs$date))
                
                lhs <- unique(sim_hosp[[obs_subpop]])
                rhs <- unique(names(data_stats))
                all_locations <- rhs[rhs %in% lhs]
            } else {
                sim_hosp <- flepicommon::read_file_of_type(gsub(".*[.]","",this_global_files[['hosp_filename']]))(this_global_files[['hosp_filename']])
                all_locations <- unique(sim_hosp[[obs_subpop]])
                obs <- sim_hosp
                data_stats <- sim_hosp
            }
            
            ## Compare model output to data and calculate likelihood ----
            proposed_likelihood_data <- inference::aggregate_and_calc_loc_likelihoods(
                all_locations = all_locations,
                modeled_outcome = sim_hosp,
                obs_subpop = obs_subpop,
                targets_config = config[["inference"]][["statistics"]],
                obs = obs,
                ground_truth_data = data_stats,
                hosp_file = this_global_files[["llik_filename"]],
                hierarchical_stats = hierarchical_stats,
                defined_priors = defined_priors,
                geodata = geodata,
                snpi = proposed_snpi,
                hnpi = proposed_hnpi,
                hpar = dplyr::mutate(
                    proposed_hpar,
                    parameter = paste(quantity, !!rlang::sym(obs_subpop), outcome, sep = "_")
                ),
                start_date = gt_start_date,
                end_date = gt_end_date
            )
            
            rm(sim_hosp)
            
            ## UNCOMMENT TO DEBUG
            ## print(global_likelihood_data)
            ## print(chimeric_likelihood_data)
            ## print(proposed_likelihood_data)
            
            ## Compute total loglik for each sim
            proposed_likelihood <- sum(proposed_likelihood_data$ll)
            
            ## For logging
            print(paste("Current likelihood",formatC(global_likelihood,digits=2,format="f"),"Proposed likelihood",
                        formatC(proposed_likelihood,digits=2,format="f")))
            
            ## Global likelihood acceptance or rejection decision ----
            
            
            proposed_likelihood_data$accept <- ifelse(inference::iterateAccept(global_likelihood, proposed_likelihood) || ((current_index == 0) && (opt$this_block == 1)),1,0)
            if (all(proposed_likelihood_data$accept == 1) | config$inference$do_inference == FALSE) {
                
                print("**** ACCEPT (Recording) ****")
                if ((opt$this_block == 1) && (current_index == 0)) {
                    print("by default because it's the first iteration of a block 1")
                }
                
                old_global_files <- inference::create_filename_list(run_id=opt$run_id, prefix=setup_prefix, filepath_suffix=global_intermediate_filepath_suffix, filename_prefix=slotblock_filename_prefix, index=current_index)
                old_chimeric_files <- inference::create_filename_list(run_id=opt$run_id, prefix=setup_prefix, filepath_suffix=chimeric_intermediate_filepath_suffix, filename_prefix=slotblock_filename_prefix,  index=current_index)
                
                #IMPORTANT: This is the index of the most recent globally accepted parameters
                current_index <- this_index
                
                proposed_likelihood_data$accept <- 1 # global acceptance decision (0/1), same recorded for each geoID
                
                #This carries forward to next iteration as current global likelihood
                global_likelihood <- proposed_likelihood
                #This carries forward to next iteration as current global likelihood data
                global_likelihood_data <- proposed_likelihood_data
                
                if (opt$reset_chimeric_on_accept) {
                    reset_chimeric_files <- TRUE
                }
                
                warning("Removing unused files")
                sapply(old_global_files, file.remove)
                
            } else {
                print("**** REJECT (Recording) ****")
                warning("Removing unused files")
                if (this_index < opt$iterations_per_slot) {
                    sapply(this_global_files, file.remove)
                }
            }
            
            effective_index <- (opt$this_block - 1) * opt$iterations_per_slot + this_index
            avg_global_accept_rate <- ((effective_index-1)*old_avg_global_accept_rate + proposed_likelihood_data$accept)/(effective_index) # update running average acceptance probability
            proposed_likelihood_data$accept_avg <-avg_global_accept_rate
            proposed_likelihood_data$accept_prob <- exp(min(c(0, proposed_likelihood - global_likelihood))) #acceptance probability
            
            
            old_avg_global_accept_rate <- avg_global_accept_rate # keep track, since old global likelihood data not kept in memory
            
            ## Print average global acceptance rate
            # print(paste("Average global acceptance rate: ",formatC(100*avg_global_accept_rate,digits=2,format="f"),"%"))
            
            # prints to file of the form llik/name/seir_modifiers_scenario/outcome_modifiers_scenario/run_id/global/intermediate/slot.block.iter.run_id.llik.ext
            arrow::write_parquet(proposed_likelihood_data, this_global_files[['llik_filename']])
            
            # keep track of running average chimeric acceptance rate, for each geoID, since old chimeric likelihood data not kept in memory
            old_avg_chimeric_accept_rate <- chimeric_likelihood_data$accept_avg
            
            if (reset_chimeric_files) {
                
                print("Resetting chimeric files to global")
                
                if (!is.null(config$initial_conditions) & (config$initial_conditions$method %in% c("SetInitialConditionsFolderDraw","InitialConditionsFolderDraw"))){
                    initial_init <- proposed_init
                }
                initial_seeding <- proposed_seeding
                initial_snpi <- proposed_snpi
                initial_hnpi <- proposed_hnpi
                initial_hpar <- proposed_hpar
                chimeric_likelihood_data <- global_likelihood_data
                reset_chimeric_files <- FALSE
                
            } else {
                
                ## Chimeric likelihood acceptance or rejection decisions (one round) -----
                #  "Chimeric" means Subpopulation-specific (i.e., each state or county in the US has a chimeric likelihood)
                
                seeding_npis_list <- inference::accept_reject_proposals(
                    init_orig = initial_init,
                    init_prop = proposed_init,
                    seeding_orig = initial_seeding,
                    seeding_prop = proposed_seeding,
                    snpi_orig = initial_snpi,
                    snpi_prop = proposed_snpi,
                    hnpi_orig = initial_hnpi,
                    hnpi_prop = proposed_hnpi,
                    hpar_orig = initial_hpar,
                    hpar_prop = proposed_hpar,
                    orig_lls = chimeric_likelihood_data,
                    prop_lls = proposed_likelihood_data
                )
                
                # Update accepted parameters to start next simulation
                if (!is.null(config$initial_conditions) & (config$initial_conditions$method %in% c("SetInitialConditions", "SetInitialConditionsFolderDraw","InitialConditionsFolderDraw"))){
                    initial_init <- seeding_npis_list$init
                }
                initial_seeding <- seeding_npis_list$seeding
                initial_snpi <- seeding_npis_list$snpi
                initial_hnpi <- seeding_npis_list$hnpi
                initial_hpar <- seeding_npis_list$hpar
                chimeric_likelihood_data <- seeding_npis_list$ll
                
            }
            
            # Update running average acceptance rate
            # update running average acceptance probability. CHECK, this depends on values being in same order in both dataframes. Better to bind??
            effective_index <- (opt$this_block - 1) * opt$iterations_per_slot + this_index
            chimeric_likelihood_data$accept_avg <- ((effective_index - 1) * old_avg_chimeric_accept_rate + chimeric_likelihood_data$accept) / (effective_index)
            
            ## Write accepted parameters to file
            # writes to file of the form variable/name/seir_modifiers_scenario/outcome_modifiers_scenario/run_id/chimeric/intermediate/slot.block.iter.run_id.variable.ext
            if (!is.null(config$seeding)){
                readr::write_csv(initial_seeding,this_chimeric_files[['seed_filename']])
            }
            if (!is.null(config$initial_conditions) & (config$initial_conditions$method %in% c("SetInitialConditionsFolderDraw","InitialConditionsFolderDraw"))){
                arrow::write_parquet(initial_init, this_chimeric_files[['init_filename']])
            }
            arrow::write_parquet(initial_snpi,this_chimeric_files[['snpi_filename']])
            arrow::write_parquet(initial_hnpi,this_chimeric_files[['hnpi_filename']])
            arrow::write_parquet(initial_spar,this_chimeric_files[['spar_filename']])
            arrow::write_parquet(initial_hpar,this_chimeric_files[['hpar_filename']])
            arrow::write_parquet(chimeric_likelihood_data, this_chimeric_files[['llik_filename']])
            
            print(paste("Current index is ",current_index))
            
            ###Memory management
            rm(proposed_init)
            rm(proposed_snpi)
            rm(proposed_hnpi)
            rm(proposed_hpar)
            rm(proposed_seeding)
            
            endTimeCountEach=difftime(Sys.time(), startTimeCountEach, units = "secs")
            print(paste("Time to run this MCMC iteration is ",formatC(endTimeCountEach,digits=2,format="f")," seconds"))
            
            # memory profiler to diagnose memory creep
            
            if (opt$memory_profiling){
                
                if (this_index %% opt$memory_profiling_iters == 0 | this_index == 1){
                    tot_objs_ <- as.numeric(object.size(x=lapply(ls(all.names = TRUE), get)) * 9.31e-10)
                    tot_mem_ <- sum(gc()[,2]) / 1000
                    curr_obj_sizes <- data.frame('object' = ls()) %>%
                        dplyr::mutate(size_unit = object %>% sapply(. %>% get() %>% object.size %>% format(., unit = 'Mb')),
                                      size = as.numeric(sapply(strsplit(size_unit, split = ' '), FUN = function(x) x[1])),
                                      unit = factor(sapply(strsplit(size_unit, split = ' '), FUN = function(x) x[2]), levels = c('Gb', 'Mb', 'Kb', 'bytes'))) %>%
                        dplyr::arrange(unit, dplyr::desc(size)) %>%
                        dplyr::select(-size_unit) %>% dplyr::as_tibble() %>%
                        dplyr::mutate(unit = as.character(unit))
                    curr_obj_sizes <- curr_obj_sizes %>%
                        dplyr::add_row(object = c("TOTAL_MEMORY", "TOTAL_OBJECTS"),
                                       size = c(tot_mem_, tot_objs_),
                                       unit = c("Gb", "Gb"),
                                       .before = 1)
                    
                    this_global_memprofile <- inference::create_filename_list(run_id=opt$run_id,
                                                                              prefix=setup_prefix, filepath_suffix=global_intermediate_filepath_suffix, filename_prefix=slotblock_filename_prefix, index=this_index,types = "memprof", extensions = "parquet")
                    arrow::write_parquet(curr_obj_sizes, this_global_memprofile[['memprof_filename']])
                    rm(curr_obj_sizes)
                }
                
            }
            
            ## Run garbage collector to clear memory and prevent memory leakage
            # gc_after_a_number <- 1 ## # Garbage collection every 1 iteration
            if (this_index %% 1 == 0){
                gc()
            }
            
        }
        
        endTimeCount=difftime(Sys.time(), startTimeCount, units = "secs")
        # print(paste("Time to run all MCMC iterations is ",formatC(endTimeCount,digits=2,format="f")," seconds"))
        
        #####Do MCMC end copy. Fail if unsucessfull
        # moves the most recently globally accepted parameter values from global/intermediate file to global/final
        cpy_res_global <- inference::perform_MCMC_step_copies_global(current_index = current_index,
=======
        
      }else{ # perturb each parameter type
        
        proposed_spar <- initial_spar # currently no function to perturb
        proposed_hpar <- inference::perturb_hpar(initial_hpar, config$outcomes$outcomes) # NOTE: Deprecated?? ?no scenarios possible right now?
        
        if (!is.null(config$seir_modifiers$modifiers)){
          proposed_snpi <- inference::perturb_snpi(initial_snpi, config$seir_modifiers$modifiers)
        }
        if (!is.null(config$outcome_modifiers$modifiers)){
          proposed_hnpi <- inference::perturb_hnpi(initial_hnpi, config$outcome_modifiers$modifiers)
        }
        
        if (!is.null(config$seeding)){
          proposed_seeding <- inference::perturb_seeding(
            seeding = initial_seeding,
            date_sd = config$seeding$date_sd,
            date_bounds = c(gt_start_date, gt_end_date),
            amount_sd = config$seeding$amount_sd,
            continuous = !(opt$stoch_traj_flag)
          )
        } else {
          proposed_seeding <- initial_seeding
        }
        if (!is.null(config$initial_conditions)){
          if (infer_initial_conditions) {
            proposed_init <- inference::perturb_init(initial_init, config$initial_conditions$perturbation)
          } else {
            proposed_init <- initial_init
          }
        }
        
      }
      
      # Write proposed parameters to files for other code to read. 
      # Temporarily stored in global files, which are eventually overwritten with global accepted values
      arrow::write_parquet(proposed_spar,this_global_files[['spar_filename']])
      arrow::write_parquet(proposed_hpar,this_global_files[['hpar_filename']])
      arrow::write_parquet(proposed_snpi,this_global_files[['snpi_filename']])
      arrow::write_parquet(proposed_hnpi,this_global_files[['hnpi_filename']])
      if (!is.null(config$seeding)){
        readr::write_csv(proposed_seeding, this_global_files[['seed_filename']])
      }
      if (!is.null(config$initial_conditions)){
        arrow::write_parquet(proposed_init, this_global_files[['init_filename']])
      }
      
      ## Run the simulator with proposed parameters -------------------
      
      # create simulator
      tryCatch({
        gempyor_inference_runner$one_simulation(
          sim_id2write=this_index,
          load_ID=TRUE,
          sim_id2load=this_index)
      }, error = function(e) {
        print("GempyorSimulator failed to run (call on l. 575 of inference_slot.R).")
        print("Here is all the debug information I could find:")
        for(m in reticulate::py_last_error()) cat(m)
        stop("GempyorSimulator failed to run... stopping")
      })
      
      # run
      if (config$inference$do_inference){
        sim_hosp <- flepicommon::read_file_of_type(gsub(".*[.]","",this_global_files[['hosp_filename']]))(this_global_files[['hosp_filename']]) %>%
          dplyr::filter(time >= min(obs$date),time <= max(obs$date))
        
        lhs <- unique(sim_hosp[[obs_subpop]])
        rhs <- unique(names(data_stats))
        all_locations <- rhs[rhs %in% lhs]
      } else {
        sim_hosp <- flepicommon::read_file_of_type(gsub(".*[.]","",this_global_files[['hosp_filename']]))(this_global_files[['hosp_filename']])
        all_locations <- unique(sim_hosp[[obs_subpop]])
        obs <- sim_hosp
        data_stats <- sim_hosp
      }
      
      ## Compare model output to data and calculate likelihood ----
      proposed_likelihood_data <- inference::aggregate_and_calc_loc_likelihoods(
        all_locations = all_locations,
        modeled_outcome = sim_hosp,
        obs_subpop = obs_subpop,
        targets_config = config[["inference"]][["statistics"]],
        obs = obs,
        ground_truth_data = data_stats,
        hosp_file = this_global_files[["llik_filename"]],
        hierarchical_stats = hierarchical_stats,
        defined_priors = defined_priors,
        geodata = geodata,
        snpi = proposed_snpi,
        hnpi = proposed_hnpi,
        hpar = dplyr::mutate(
          proposed_hpar,
          parameter = paste(quantity, !!rlang::sym(obs_subpop), outcome, sep = "_")
        ),
        start_date = gt_start_date,
        end_date = gt_end_date
      )
      
      rm(sim_hosp)
      
      # write proposed likelihood to global file
      arrow::write_parquet(proposed_likelihood_data, this_global_files[['llik_filename']])
      
      ## UNCOMMENT TO DEBUG
      # print('current global likelihood')
      # print(global_current_likelihood_data)
      # print('current chimeric likelihood')
      # print(chimeric_current_likelihood_data)
      #print('proposed likelihood')
      #print(proposed_likelihood_data)
      
      ## Compute total loglik for each sim
      proposed_likelihood_total <- sum(proposed_likelihood_data$ll)
      ## For logging
      print(paste("Current likelihood",formatC(global_current_likelihood_total,digits=2,format="f"),"Proposed likelihood",
                  formatC(proposed_likelihood_total,digits=2,format="f")))
      
      
      ## Global likelihood acceptance or rejection decision -----------
      
      # Compare total likelihood (product of all subpopulations) in current vs proposed likelihood. 
      # Accept if MCMC acceptance decision = 1 or it's the first iteration of the first block
      # note - we already have a catch for the first block thing earlier (we set proposed = initial likelihood) - shouldn't need 2!
      global_accept <- ifelse(  #same value for all subpopulations
        inference::iterateAccept(global_current_likelihood_total, proposed_likelihood_total) || 
          ((last_accepted_index == 0) && (opt$this_block == 1)),1,0
      )
      
      # only do global accept if all subpopulations accepted?
      if (global_accept == 1 | config$inference$do_inference == FALSE) { 
        
        print("**** GLOBAL ACCEPT (Recording) ****")
        
        if ((opt$this_block == 1) && (last_accepted_index == 0)) {
          print("by default because it's the first iteration of a block 1")
        }
        
        # Update the index of the most recent globally accepted parameters
        last_accepted_index <- this_index
        
        if (opt$reset_chimeric_on_accept) {
          reset_chimeric_files <- TRUE # triggers globally accepted parameters to push back to chimeric
        }
        
        # Update current global likelihood to proposed likelihood and record some acceptance statistics
        
        #acceptance probability for this iteration
        this_accept_prob <- exp(min(c(0, proposed_likelihood_total - global_current_likelihood_total))) 
        
        global_current_likelihood_data <- proposed_likelihood_data # this is used for next iteration
        global_current_likelihood_total <- proposed_likelihood_total # this is used for next iteration
        
        global_current_likelihood_data$accept <- 1 # global acceptance decision (0/1), same for each geoID
        global_current_likelihood_data$accept_prob <- this_accept_prob
        
        # File saving: If global accept occurs, the global parameter files are already correct as they contain the proposed values
        
      } else {
        print("**** GLOBAL REJECT (Recording) ****")
        
        # File saving: If global reject occurs, remove "proposed" parameters from global files and instead replacing with the last accepted values
        
        # get filenames of last accepted files
        old_global_files <- inference::create_filename_list(run_id=opt$run_id, 
                                                            prefix=setup_prefix, 
                                                            filepath_suffix=global_intermediate_filepath_suffix,
                                                            filename_prefix=slotblock_filename_prefix, 
                                                            index=last_accepted_index)
        
        # Update current global likelihood to last accepted one, and record some acceptance statistics
        
        # Replace current global files with last accepted values
        for (type in names(this_global_files)) {
          file.copy(old_global_files[[type]],this_global_files[[type]], overwrite = TRUE) 
        }
        
        #acceptance probability for this iteration
        this_accept_prob <- exp(min(c(0, proposed_likelihood_total - global_current_likelihood_total))) 
        
        #NOTE: Don't technically need the next 2 lines, as the values saved to memory are last accepted values, but confusing to track these variable names if we skip this
        global_current_likelihood_data <- arrow::read_parquet(this_global_files[['llik_filename']])
        global_current_likelihood_total <- sum(global_current_likelihood_data$ll)
        
        global_current_likelihood_data$accept <- 0 # global acceptance decision (0/1), same for each geoID
        global_current_likelihood_data$accept_prob <- this_accept_prob
        
      }

      # Calculate more acceptance statistics for the global chain. Same value to each subpopulation
      effective_index <- (opt$this_block - 1) * opt$iterations_per_slot + this_index # index after all blocks
      avg_global_accept_rate <- ((effective_index-1)*old_avg_global_accept_rate + global_accept)/(effective_index) 
      global_current_likelihood_data$accept_avg <-avg_global_accept_rate # update running average acceptance probability
      old_avg_global_accept_rate <- avg_global_accept_rate # keep track, since old global likelihood data not kept in memory
      
      # print(paste("Average global acceptance rate: ",formatC(100*avg_global_accept_rate,digits=2,format="f"),"%")) 
      
      # Update global likelihood files
      arrow::write_parquet(global_current_likelihood_data, this_global_files[['llik_filename']]) # update likelihood saved to file

      ## Chimeric likelihood acceptance or rejection decisions (one round) ---------------------------------------------------------------------------
      
      if (!reset_chimeric_files) { # will make separate acceptance decision for each subpop
        
        #  "Chimeric" means GeoID-specific
        print("Making chimeric acceptance decision")
        
        if (is.null(config$initial_conditions)){
          initial_init <- NULL
          proposed_init <- NULL
        }               
        if (is.null(config$seeding)){
          initial_seeding <- NULL
          proposed_seeding <- NULL
        }
        
        chimeric_acceptance_list <- inference::accept_reject_proposals( # need to rename this function!!
          init_orig = initial_init,
          init_prop = proposed_init,
          seeding_orig = initial_seeding,
          seeding_prop = proposed_seeding,
          snpi_orig = initial_snpi,
          snpi_prop = proposed_snpi,
          hnpi_orig = initial_hnpi,
          hnpi_prop = proposed_hnpi,
          hpar_orig = initial_hpar,
          hpar_prop = proposed_hpar,
          orig_lls = chimeric_current_likelihood_data,
          prop_lls = proposed_likelihood_data
        )
        
        # Update accepted parameters to start next simulation
        if (!is.null(config$initial_conditions)){
          new_init <- chimeric_acceptance_list$init
        }
        if (!is.null(config$seeding)){
          new_seeding <- chimeric_acceptance_list$seeding
        }
        new_spar <- initial_spar
        new_hpar <- chimeric_acceptance_list$hpar
        new_snpi <- chimeric_acceptance_list$snpi
        new_hnpi <- chimeric_acceptance_list$hnpi
        chimeric_current_likelihood_data <- chimeric_acceptance_list$ll
        
      } else { # Proposed values were globally accepted and will be copied to chimeric
        
        print("Resetting chimeric values to global due to global acceptance")
        if (!is.null(config$initial_conditions)){
          new_init <- proposed_init
        }
        if (!is.null(config$seeding)){
          new_seeding<- proposed_seeding
        }
        new_spar <- initial_spar
        new_hpar <- proposed_hpar
        new_snpi <- proposed_snpi
        new_hnpi <- proposed_hnpi
        chimeric_current_likelihood_data <- proposed_likelihood_data
        
        reset_chimeric_files <- FALSE
        
        chimeric_current_likelihood_data$accept <- 1
      }
      
      # Calculate acceptance statistics of the chimeric chain
      
      effective_index <- (opt$this_block - 1) * opt$iterations_per_slot + this_index
      avg_chimeric_accept_rate <- ((effective_index - 1) * old_avg_chimeric_accept_rate + chimeric_current_likelihood_data$accept) / (effective_index) # running average acceptance rate
      chimeric_current_likelihood_data$accept_avg <- avg_chimeric_accept_rate
      chimeric_current_likelihood_data$accept_prob <- exp(min(c(0, proposed_likelihood_data$ll - chimeric_current_likelihood_data$ll))) #acceptance probability
      old_avg_chimeric_accept_rate <- avg_chimeric_accept_rate 
      
      ## Write accepted chimeric parameters to file
      if (!is.null(config$seeding)){
        readr::write_csv(new_seeding,this_chimeric_files[['seed_filename']])
      }
      if (!is.null(config$initial_conditions)){
        arrow::write_parquet(new_init, this_chimeric_files[['init_filename']])
      }
      arrow::write_parquet(new_spar,this_chimeric_files[['spar_filename']])
      arrow::write_parquet(new_hpar,this_chimeric_files[['hpar_filename']])
      arrow::write_parquet(new_snpi,this_chimeric_files[['snpi_filename']])
      arrow::write_parquet(new_hnpi,this_chimeric_files[['hnpi_filename']])
      arrow::write_parquet(chimeric_current_likelihood_data, this_chimeric_files[['llik_filename']])
      
      print(paste("Current accepted index is ",last_accepted_index))
      
      
      # set initial values to start next iteration
      if (!is.null(config$initial_conditions)){
        initial_init <- new_init
      }
      if (!is.null(config$seeding)){
        initial_seeding<- new_seeding
      }
      initial_spar <- new_spar
      initial_hpar <- new_hpar
      initial_snpi <- new_snpi
      initial_hnpi <- new_hnpi
      
      # remove "new" and "proposed" values from memory
      rm(proposed_spar, proposed_hpar, proposed_snpi,proposed_hnpi)
      rm(new_spar, new_hpar, new_snpi,new_hnpi)
      if (!is.null(config$initial_conditions)){
        rm(proposed_init)
        rm(new_init)
      }
      if (!is.null(config$seeding)){
        rm(proposed_seeding)
        rm(new_seeding)
      }
      
      endTimeCountEach=difftime(Sys.time(), startTimeCountEach, units = "secs")
      print(paste("Time to run MCMC iteration",this_index,"of slot",opt$this_slot," is ",formatC(endTimeCountEach,digits=2,format="f")," seconds"))
      
      # memory profiler to diagnose memory creep
      
      if (opt$memory_profiling){
        
        if (this_index %% opt$memory_profiling_iters == 0 | this_index == 1){
          tot_objs_ <- as.numeric(object.size(x=lapply(ls(all.names = TRUE), get)) * 9.31e-10)
          tot_mem_ <- sum(gc()[,2]) / 1000
          curr_obj_sizes <- data.frame('object' = ls()) %>%
            dplyr::mutate(size_unit = object %>% sapply(. %>% get() %>% object.size %>% format(., unit = 'Mb')),
                          size = as.numeric(sapply(strsplit(size_unit, split = ' '), FUN = function(x) x[1])),
                          unit = factor(sapply(strsplit(size_unit, split = ' '), FUN = function(x) x[2]), levels = c('Gb', 'Mb', 'Kb', 'bytes'))) %>%
            dplyr::arrange(unit, dplyr::desc(size)) %>%
            dplyr::select(-size_unit) %>% dplyr::as_tibble() %>%
            dplyr::mutate(unit = as.character(unit))
          curr_obj_sizes <- curr_obj_sizes %>%
            dplyr::add_row(object = c("TOTAL_MEMORY", "TOTAL_OBJECTS"),
                           size = c(tot_mem_, tot_objs_),
                           unit = c("Gb", "Gb"),
                           .before = 1)
          
          this_global_memprofile <- inference::create_filename_list(run_id=opt$run_id, 
                                                                    prefix=setup_prefix, filepath_suffix=global_intermediate_filepath_suffix, 
                                                                    filename_prefix=slotblock_filename_prefix, index=this_index,types = "memprof", 
                                                                    extensions = "parquet")
          arrow::write_parquet(curr_obj_sizes, this_global_memprofile[['memprof_filename']])
          rm(curr_obj_sizes)
        }
        
      }
      
      ## Run garbage collector to clear memory and prevent memory leakage
      # gc_after_a_number <- 1 ## # Garbage collection every 1 iteration
      if (this_index %% 1 == 0){
        gc()
      }
      
    }
    
    # Ending this MCMC iteration
    
    # Create "final" files after MCMC chain is completed
    #   Will fail if unsuccessful
    # moves the most recently globally accepted parameter values from global/intermediate file to global/final
    print("Copying latest global files to final")
    cpy_res_global <- inference::perform_MCMC_step_copies_global(current_index = last_accepted_index,
                                                                 slot = opt$this_slot,
                                                                 block = opt$this_block,
                                                                 run_id = opt$run_id,
                                                                 global_intermediate_filepath_suffix = global_intermediate_filepath_suffix,
                                                                 slotblock_filename_prefix = slotblock_filename_prefix,
                                                                 slot_filename_prefix = slot_filename_prefix)
    if (!prod(unlist(cpy_res_global))) {stop("File copy failed:", paste(unlist(cpy_res_global),paste(names(cpy_res_global),"|")))}
    # moves the most recent chimeric parameter values from chimeric/intermediate file to chimeric/final
    print("Copying latest chimeric files to final")
    cpy_res_chimeric <- inference::perform_MCMC_step_copies_chimeric(current_index = this_index,
>>>>>>> 82243502
                                                                     slot = opt$this_slot,
                                                                     block = opt$this_block,
                                                                     run_id = opt$run_id,
                                                                     global_intermediate_filepath_suffix = global_intermediate_filepath_suffix,
                                                                     slotblock_filename_prefix = slotblock_filename_prefix,
                                                                     slot_filename_prefix = slot_filename_prefix)
<<<<<<< HEAD
        #if (!prod(unlist(cpy_res_global))) {stop("File copy failed:", paste(unlist(cpy_res_global),paste(names(cpy_res_global),"|")))}
        # moves the most recently chimeric accepted parameter values from chimeric/intermediate file to chimeric/final
        
        cpy_res_chimeric <- inference::perform_MCMC_step_copies_chimeric(current_index = this_index,
                                                                         slot = opt$this_slot,
                                                                         block = opt$this_block,
                                                                         run_id = opt$run_id,
                                                                         chimeric_intermediate_filepath_suffix = chimeric_intermediate_filepath_suffix,
                                                                         slotblock_filename_prefix = slotblock_filename_prefix,
                                                                         slot_filename_prefix = slot_filename_prefix)
        #if (!prod(unlist(cpy_res_chimeric))) {stop("File copy failed:", paste(unlist(cpy_res_chimeric),paste(names(cpy_res_chimeric),"|")))}
        #####Write currently accepted files to disk
        #files of the form variables/name/seir_modifiers_scenario/outcome_modifiers_scenario/run_id/chimeric/intermediate/slot.block.run_id.variable.parquet
        output_chimeric_files <- inference::create_filename_list(run_id=opt$run_id,prefix=setup_prefix,  filepath_suffix=chimeric_intermediate_filepath_suffix, filename_prefix=slot_filename_prefix, index=opt$this_block)
        #files of the form variables/name/seir_modifiers_scenario/outcome_modifiers_scenario/run_id/global/intermediate/slot.block.run_id.variable.parquet
        output_global_files <- inference::create_filename_list(run_id=opt$run_id,prefix=setup_prefix,filepath_suffix=global_intermediate_filepath_suffix,filename_prefix=slot_filename_prefix,  index=opt$this_block)
        
        warning("Chimeric hosp and seir files not yet supported, just using the most recently generated file of each type")
        this_index_global_files <- inference::create_filename_list(run_id=opt$run_id,prefix=setup_prefix, filepath_suffix=global_intermediate_filepath_suffix, filename_prefix=slotblock_filename_prefix, index=this_index)
        file.copy(this_index_global_files[['hosp_filename']],output_chimeric_files[['hosp_filename']])
        file.copy(this_index_global_files[['seir_filename']],output_chimeric_files[['seir_filename']])
    }
=======
    if (!prod(unlist(cpy_res_chimeric))) {stop("File copy failed:", paste(unlist(cpy_res_chimeric),paste(names(cpy_res_chimeric),"|")))}
    
    #####Write currently accepted files to disk
    #NOTE: Don't understand why we write these files that don't have an iteration index
    #files of the form ../chimeric/intermediate/{slot}.{block}.{run_id}.{variable}.parquet
    output_chimeric_files <- inference::create_filename_list(run_id=opt$run_id,prefix=setup_prefix,  filepath_suffix=chimeric_intermediate_filepath_suffix, filename_prefix=slot_filename_prefix, index=opt$this_block)
    #files of the form .../global/intermediate/{slot}.{block}.{run_id}.{variable}.parquet
    output_global_files <- inference::create_filename_list(run_id=opt$run_id,prefix=setup_prefix,filepath_suffix=global_intermediate_filepath_suffix,filename_prefix=slot_filename_prefix,  index=opt$this_block)
    
    warning("Chimeric hosp and seir files not yet supported, just using the most recently generated file of each type")
    #files of the form .../global/intermediate/{slot}.{block}.{iteration}.{run_id}.{variable}.parquet
    this_index_global_files <- inference::create_filename_list(run_id=opt$run_id,prefix=setup_prefix, filepath_suffix=global_intermediate_filepath_suffix, filename_prefix=slotblock_filename_prefix, index=this_index)
    
    # copy files from most recent global to end of block chimeric??
    file.copy(this_index_global_files[['hosp_filename']],output_chimeric_files[['hosp_filename']])
    file.copy(this_index_global_files[['seir_filename']],output_chimeric_files[['seir_filename']])
    
    endTimeCount=difftime(Sys.time(), startTimeCount, units = "secs")
    print(paste("Time to run all MCMC iterations of slot ",opt$this_slot," is ",formatC(endTimeCount,digits=2,format="f")," seconds"))
    
  }
>>>>>>> 82243502
}<|MERGE_RESOLUTION|>--- conflicted
+++ resolved
@@ -31,28 +31,6 @@
 #  *3) For some options, a default doesn't exist, and the value specified in the config will be used if the option is not specified at the command line or by an environmental variable (iterations_per_slot, slots)
 
 option_list = list(
-<<<<<<< HEAD
-    optparse::make_option(c("-c", "--config"), action="store", default=Sys.getenv("CONFIG_PATH"), type='character', help="path to the config file"),
-    optparse::make_option(c("-u","--run_id"), action="store", type='character', help="Unique identifier for this run", default = Sys.getenv("FLEPI_RUN_INDEX",flepicommon::run_id())),
-    optparse::make_option(c("-s", "--seir_modifiers_scenarios"), action="store", default=Sys.getenv("FLEPI_SEIR_SCENARIOS", 'all'), type='character', help="name of the intervention to run, or 'all' to run all of them"),
-    optparse::make_option(c("-d", "--outcome_modifiers_scenarios"), action="store", default=Sys.getenv("FLEPI_OUTCOME_SCENARIOS", 'all'), type='character', help="name of the outcome scenarios to run, or 'all' to run all of them"),
-    optparse::make_option(c("-j", "--jobs"), action="store", default=Sys.getenv("FLEPI_NJOBS", parallel::detectCores()), type='integer', help="Number of jobs to run in parallel"),
-    optparse::make_option(c("-k", "--iterations_per_slot"), action="store", default=Sys.getenv("FLEPI_ITERATIONS_PER_SLOT", NA), type='integer', help = "number of iterations to run for this slot"),
-    optparse::make_option(c("-i", "--this_slot"), action="store", default=Sys.getenv("FLEPI_SLOT_INDEX", 1), type='integer', help = "id of this slot"),
-    optparse::make_option(c("-b", "--this_block"), action="store", default=Sys.getenv("FLEPI_BLOCK_INDEX",1), type='integer', help = "id of this block"),
-    optparse::make_option(c("-t", "--stoch_traj_flag"), action="store", default=Sys.getenv("FLEPI_STOCHASTIC_RUN",FALSE), type='logical', help = "Stochastic SEIR and outcomes trajectories if true"),
-    optparse::make_option(c("--ground_truth_start"), action = "store", default = Sys.getenv("GT_START_DATE", ""), type = "character", help = "First date to include groundtruth for"),
-    optparse::make_option(c("--ground_truth_end"), action = "store", default = Sys.getenv("GT_END_DATE", ""), type = "character", help = "Last date to include groundtruth for"),
-    optparse::make_option(c("-p", "--flepi_path"), action="store", type='character', help="path to the flepiMoP directory", default = Sys.getenv("FLEPI_PATH", "flepiMoP/")),
-    optparse::make_option(c("-y", "--python"), action="store", default=Sys.getenv("PYTHON_PATH","python3"), type='character', help="path to python executable"),
-    optparse::make_option(c("-r", "--rpath"), action="store", default=Sys.getenv("RSCRIPT_PATH","Rscript"), type = 'character', help = "path to R executable"),
-    optparse::make_option(c("-R", "--is-resume"), action="store", default=Sys.getenv("RESUME_RUN",FALSE), type = 'logical', help = "Is this run a resume"),
-    optparse::make_option(c("-I", "--is-interactive"), action="store", default=Sys.getenv("RUN_INTERACTIVE",Sys.getenv("INTERACTIVE_RUN", FALSE)), type = 'logical', help = "Is this run an interactive run"),
-    optparse::make_option(c("-L", "--reset_chimeric_on_accept"), action = "store", default = Sys.getenv("FLEPI_RESET_CHIMERICS", FALSE), type = 'logical', help = 'Should the chimeric parameters get reset to global parameters when a global acceptance occurs'),
-    optparse::make_option(c("-M", "--memory_profiling"), action = "store", default = Sys.getenv("FLEPI_MEM_PROFILE", FALSE), type = 'logical', help = 'Should the memory profiling be run during iterations'),
-    optparse::make_option(c("-P", "--memory_profiling_iters"), action = "store", default = Sys.getenv("FLEPI_MEM_PROF_ITERS", 100), type = 'integer', help = 'If doing memory profiling, after every X iterations run the profiler'),
-    optparse::make_option(c("-g", "--subpop_len"), action="store", default=Sys.getenv("SUBPOP_LENGTH", 5), type='integer', help = "number of digits in subpop")
-=======
   optparse::make_option(c("-c", "--config"), action="store", default=Sys.getenv("CONFIG_PATH"), type='character', help="path to the config file"),
   optparse::make_option(c("-u","--run_id"), action="store", type='character', help="Unique identifier for this run", default = Sys.getenv("FLEPI_RUN_INDEX",flepicommon::run_id())),
   optparse::make_option(c("-s", "--seir_modifiers_scenarios"), action="store", default=Sys.getenv("FLEPI_SEIR_SCENARIOS", 'all'), type='character', help="name of the intervention to run, or 'all' to run all of them"),
@@ -73,7 +51,6 @@
   optparse::make_option(c("-M", "--memory_profiling"), action = "store", default = Sys.getenv("FLEPI_MEM_PROFILE", FALSE), type = 'logical', help = 'Should the memory profiling be run during iterations'),
   optparse::make_option(c("-P", "--memory_profiling_iters"), action = "store", default = Sys.getenv("FLEPI_MEM_PROF_ITERS", 100), type = 'integer', help = 'If doing memory profiling, after every X iterations run the profiler'),
   optparse::make_option(c("-g", "--subpop_len"), action="store", default=Sys.getenv("SUBPOP_LENGTH", 5), type='integer', help = "number of digits in subpop")
->>>>>>> 82243502
 )
 
 parser=optparse::OptionParser(option_list=option_list)
@@ -81,13 +58,13 @@
 
 
 if (opt[["is-interactive"]]) {
-    options(error=recover)
+  options(error=recover)
 } else {
-    options(
-        error = function(...) {
-            quit(..., status = 2)
-        }
-    )
+  options(
+    error = function(...) {
+      quit(..., status = 2)
+    }
+  )
 }
 flepicommon::prettyprint_optlist(opt)
 
@@ -104,10 +81,10 @@
 
 # Loads the config file
 if (opt$config == ""){
-    optparse::print_help(parser)
-    stop(paste(
-        "Please specify a config YAML file with either -c option or CONFIG_PATH environment variable."
-    ))
+  optparse::print_help(parser)
+  stop(paste(
+    "Please specify a config YAML file with either -c option or CONFIG_PATH environment variable."
+  ))
 }
 config = flepicommon::load_config(opt$config)
 
@@ -115,24 +92,10 @@
 
 ##  seeding section
 if (!is.null(config$seeding)){
-    if (('perturbation_sd' %in% names(config$seeding))) {
-        if (('date_sd' %in% names(config$seeding))) {
-            stop("Both the key seeding::perturbation_sd and the key seeding::date_sd are present in the config file, but only one allowed.")
-        }
-        config$seeding$date_sd <- config$seeding$perturbation_sd
+  if (('perturbation_sd' %in% names(config$seeding))) {
+    if (('date_sd' %in% names(config$seeding))) {
+      stop("Both the key seeding::perturbation_sd and the key seeding::date_sd are present in the config file, but only one allowed.")
     }
-    if (!('date_sd' %in% names(config$seeding))) {
-        stop("Neither the key seeding::perturbation_sd nor the key seeding::date_sd are present in the config file, but one is required.")
-    }
-    if (!('amount_sd' %in% names(config$seeding))) {
-        config$seeding$amount_sd <- 1
-    }
-    
-    if (!(config$seeding$method %in% c('FolderDraw','InitialConditionsFolderDraw'))){
-        stop("This filtration method requires the seeding method 'FolderDraw'")
-    }
-<<<<<<< HEAD
-=======
     config$seeding$date_sd <- config$seeding$perturbation_sd
   }
   if (!('date_sd' %in% names(config$seeding))) {
@@ -144,24 +107,13 @@
   if (!(config$seeding$method %in% c('FolderDraw'))){
     stop("Inference requires the seeding method be 'FolderDraw' if seeding section is included")
   }
->>>>>>> 82243502
 } else {
-    print("⚠️ No seeding: section found in config >> not using or fitting seeding.")
+  print("⚠️ No seeding: section found in config >> not using or fitting seeding.")
 }
 
 ##  initial condition section
 infer_initial_conditions <- FALSE
 if (!is.null(config$initial_conditions)){
-<<<<<<< HEAD
-    if (('perturbation' %in% names(config$initial_conditions))) {
-        infer_initial_conditions <- TRUE
-        if (!(config$initial_conditions$method %in% c('SetInitialConditionsFolderDraw'))){
-            stop("This filtration method requires the initial_condition method 'SetInitialConditionsFolderDraw'")
-        }
-        if (!(config$initial_conditions$proportional)){
-            stop("This filtration method requires the initial_condition to be set proportional'")
-        }
-=======
   if (('perturbation' %in% names(config$initial_conditions))) {
     infer_initial_conditions <- TRUE
     if (!(config$initial_conditions$method %in% c('SetInitialConditionsFolderDraw'))){
@@ -169,10 +121,10 @@
     }
     if (!(config$initial_conditions$proportional)){
       stop("If initial conditions are being inferred (if perturbation column exists), then initial_condition$proportional must be set to TRUE")
->>>>>>> 82243502
     }
+  }
 } else {
-    print("⚠️ No initial_conditions: section found in config >> not starting with or fitting initial_conditions.")
+  print("⚠️ No initial_conditions: section found in config >> not starting with or fitting initial_conditions.")
 }
 
 
@@ -185,33 +137,24 @@
 
 ##Load information on geographic locations from geodata file.
 suppressMessages(
-    geodata <- flepicommon::load_geodata_file(
-        paste(
-            config$data_path,
-            config$subpop_setup$geodata, sep = "/"
-        ),
-        subpop_len = ifelse(config$name == "USA", opt$subpop_len, 0),
-        state_name = ifelse(config$name == "USA" & state_level == TRUE, TRUE, FALSE)
-    )
+  geodata <- flepicommon::load_geodata_file(
+    paste(
+      config$data_path,
+      config$subpop_setup$geodata, sep = "/"
+    ),
+    subpop_len = ifelse(config$name == "USA", opt$subpop_len, 0),
+    state_name = ifelse(config$name == "USA" & state_level == TRUE, TRUE, FALSE)
+  )
 )
 obs_subpop <- "subpop"
 
-<<<<<<< HEAD
-##Load simulations per slot from config if not defined on command line
-##command options take precedence
-if (is.na(opt$iterations_per_slot)){
-    opt$iterations_per_slot <- config$inference$iterations_per_slot
-}
-print(paste("Running",opt$iterations_per_slot,"simulations"))
-=======
 ### Ground truth data (observations of disease)
->>>>>>> 82243502
 
 ##Define data directory and create if it does not exist
 gt_data_path <- config$inference$gt_data_path
 data_dir <- dirname(config$data_path)
 if (!dir.exists(data_dir)){
-    suppressWarnings(dir.create(data_dir, recursive = TRUE))
+  suppressWarnings(dir.create(data_dir, recursive = TRUE))
 }
 
 ## backwards compatibility with configs that don't have inference$gt_source parameter will use the previous default data source (USA Facts)
@@ -263,29 +206,29 @@
 
 seir_modifiers_scenarios <- opt$seir_modifiers_scenarios
 if (all(seir_modifiers_scenarios == "all")) {
-    if (!is.null(config$seir_modifiers$scenarios)){
-        seir_modifiers_scenarios <- config$seir_modifiers$scenarios
-    } else {
-        seir_modifiers_scenarios <- "all"
-    }
+  if (!is.null(config$seir_modifiers$scenarios)){
+    seir_modifiers_scenarios <- config$seir_modifiers$scenarios
+  } else {
+    seir_modifiers_scenarios <- "all"
+  }
 } else if (!all(seir_modifiers_scenarios %in% config$seir_modifiers$scenarios)) {
-    message(paste("Invalid intervention scenario arguments: [", paste(setdiff(seir_modifiers_scenarios, config$seir_modifiers$scenarios)),
-                  "] did not match any of the named args in ", paste(config$seir_modifiers$scenarios, collapse = ", "), "\n"))
-    quit("yes", status=1)
+  message(paste("Invalid intervention scenario arguments: [", paste(setdiff(seir_modifiers_scenarios, config$seir_modifiers$scenarios)),
+                "] did not match any of the named args in ", paste(config$seir_modifiers$scenarios, collapse = ", "), "\n"))
+  quit("yes", status=1)
 }
 
 ##If outcome scenarios are specified check their existence
 outcome_modifiers_scenarios <- opt$outcome_modifiers_scenarios
 if (all(outcome_modifiers_scenarios == "all")) {
-    if (!is.null(config$outcome_modifiers$scenarios)){
-        outcome_modifiers_scenarios <- config$outcome_modifiers$scenarios
-    } else {
-        outcome_modifiers_scenarios <- "all"
-    }
+  if (!is.null(config$outcome_modifiers$scenarios)){
+    outcome_modifiers_scenarios <- config$outcome_modifiers$scenarios
+  } else {
+    outcome_modifiers_scenarios <- "all"
+  }
 } else if (!all(outcome_modifiers_scenarios %in% config$outcome_modifiers$scenarios)) {
-    message(paste("Invalid outcome scenario arguments: [",paste(setdiff(outcome_modifiers_scenarios, config$outcome_modifiers$scenarios)),
-                  "] did not match any of the named args in", paste(config$outcome_modifiers$scenarios, collapse = ", "), "\n"))
-    quit("yes", status=1)
+  message(paste("Invalid outcome scenario arguments: [",paste(setdiff(outcome_modifiers_scenarios, config$outcome_modifiers$scenarios)),
+                "] did not match any of the named args in", paste(config$outcome_modifiers$scenarios, collapse = ", "), "\n"))
+  quit("yes", status=1)
 }
 
 
@@ -294,57 +237,21 @@
 ##Create heirarchical stats object if specified
 hierarchical_stats <- list()
 if ("hierarchical_stats_geo" %in% names(config$inference)) {
-    hierarchical_stats <- config$inference$hierarchical_stats_geo
+  hierarchical_stats <- config$inference$hierarchical_stats_geo
 }
 
 ##Create priors if specified
 defined_priors <- list()
 if ("priors" %in% names(config$inference)) {
-    defined_priors <- config$inference$priors
-}
-
-<<<<<<< HEAD
-## backwards compatibility with configs that don't have inference$gt_source parameter will use the previous default data source (USA Facts)
-if (is.null(config$inference$gt_source)){
-    gt_source <- "usafacts"
-} else{
-    gt_source <- config$inference$gt_source
-}
-
-gt_scale <- ifelse(state_level, "US state", "US county")
-subpops_ <- geodata[[obs_subpop]]
-
-gt_start_date <- lubridate::ymd(config$start_date)
-if (opt$ground_truth_start != "") {
-    gt_start_date <- lubridate::ymd(opt$ground_truth_start)
-} else if (!is.null(config$start_date_groundtruth)) {
-    gt_start_date <- lubridate::ymd(config$start_date_groundtruth)
-}
-if (gt_start_date < lubridate::ymd(config$start_date)) {
-    gt_start_date <- lubridate::ymd(config$start_date)
-}
-
-gt_end_date <- lubridate::ymd(config$end_date)
-if (opt$ground_truth_end != "") {
-    gt_end_date <- lubridate::ymd(opt$ground_truth_end)
-} else if (!is.null(config$end_date_groundtruth)) {
-    gt_end_date <- lubridate::ymd(config$end_date_groundtruth)
-}
-if (gt_end_date > lubridate::ymd(config$end_date)) {
-    gt_end_date <- lubridate::ymd(config$end_date)
-}
-
-
-=======
->>>>>>> 82243502
+  defined_priors <- config$inference$priors
+}
+
 
 # Setup Obs, Initial Stats, and Likelihood fn -----------------------------
 
 # ~ WITH Inference ----------------------------------------------------
 
 if (config$inference$do_inference){
-<<<<<<< HEAD
-=======
   
   ## Load ground truth data
   
@@ -382,82 +289,12 @@
   
   # function to calculate the likelihood when comparing simulation output (sim_hosp) to ground truth data
   likelihood_calculation_fun <- function(sim_hosp){
->>>>>>> 82243502
-    
-    # obs <- inference::get_ground_truth(
-    #     data_path = data_path,
-    #     fips_codes = fips_codes_,
-    #     fips_column_name = obs_subpop,
-    #     start_date = gt_start_date,
-    #     end_date = gt_end_date,
-    #     gt_source = gt_source,
-    #     gt_scale = gt_scale,
-    #     variant_filename = config$seeding$variant_filename
-    # )
-    
-    obs <- suppressMessages(
-        readr::read_csv(config$inference$gt_data_path,
-                        col_types = readr::cols(date = readr::col_date(),
-                                                source = readr::col_character(),
-                                                subpop = readr::col_character(),
-                                                .default = readr::col_double()), )) %>%
-        dplyr::filter(subpop %in% subpops_, date >= gt_start_date, date <= gt_end_date) %>%
-        dplyr::right_join(tidyr::expand_grid(subpop = unique(.$subpop), date = unique(.$date))) %>%
-        dplyr::mutate_if(is.numeric, dplyr::coalesce, 0)
-    
-    subpopnames <- unique(obs[[obs_subpop]])
-    
-    
-    ## Compute statistics
-    data_stats <- lapply(
-        subpopnames,
-        function(x) {
-            df <- obs[obs[[obs_subpop]] == x, ]
-            inference::getStats(
-                df,
-                "date",
-                "data_var",
-                stat_list = config$inference$statistics,
-                start_date = gt_start_date,
-                end_date = gt_end_date
-            )
-        }) %>%
-        set_names(subpopnames)
-    
-    
-    likelihood_calculation_fun <- function(sim_hosp){
-        
-        sim_hosp <- dplyr::filter(sim_hosp,sim_hosp$time >= min(obs$date),sim_hosp$time <= max(obs$date))
-        lhs <- unique(sim_hosp[[obs_subpop]])
-        rhs <- unique(names(data_stats))
-        all_locations <- rhs[rhs %in% lhs]
-        
-        ## No references to config$inference$statistics
-        inference::aggregate_and_calc_loc_likelihoods(
-            all_locations = all_locations, # technically different
-            modeled_outcome = sim_hosp,
-            obs_subpop = obs_subpop,
-            targets_config = config[["inference"]][["statistics"]],
-            obs = obs,
-            ground_truth_data = data_stats,
-            hosp_file = first_global_files[['llik_filename']],
-            hierarchical_stats = hierarchical_stats,
-            defined_priors = defined_priors,
-            geodata = geodata,
-            snpi = arrow::read_parquet(first_global_files[['snpi_filename']]),
-            hnpi = arrow::read_parquet(first_global_files[['hnpi_filename']]),
-            hpar = dplyr::mutate(arrow::read_parquet(first_global_files[['hpar_filename']]),parameter=paste(quantity,!!rlang::sym(obs_subpop),outcome,sep='_')),
-            start_date = gt_start_date,
-            end_date = gt_end_date
-        )
-    }
-    print("Running WITH inference")
-    
-    
-    # ~ WITHOUT Inference ---------------------------------------------------
-    
-<<<<<<< HEAD
-=======
+    
+    sim_hosp <- dplyr::filter(sim_hosp,sim_hosp$time >= min(obs$date),sim_hosp$time <= max(obs$date))
+    lhs <- unique(sim_hosp[[obs_subpop]])
+    rhs <- unique(names(data_stats))
+    all_locations <- rhs[rhs %in% lhs]
+    
     ## No references to config$inference$statistics
     inference::aggregate_and_calc_loc_likelihoods(
       all_locations = all_locations, # technically different
@@ -482,35 +319,34 @@
   
   # ~ WITHOUT Inference ---------------------------------------------------
   
->>>>>>> 82243502
 } else {
-    
-    subpopnames <- obs_subpop
-    
-    likelihood_calculation_fun <- function(sim_hosp){
-        
-        all_locations <- unique(sim_hosp[[obs_subpop]])
-        
-        ## No references to config$inference$statistics
-        inference::aggregate_and_calc_loc_likelihoods(
-            all_locations = all_locations, # technically different
-            modeled_outcome = sim_hosp,
-            obs_subpop = obs_subpop,
-            targets_config = config[["inference"]][["statistics"]],
-            obs = sim_hosp,
-            ground_truth_data = sim_hosp,
-            hosp_file = first_global_files[['llik_filename']],
-            hierarchical_stats = hierarchical_stats,
-            defined_priors = defined_priors,
-            geodata = geodata,
-            snpi = arrow::read_parquet(first_global_files[['snpi_filename']]),
-            hnpi = arrow::read_parquet(first_global_files[['hnpi_filename']]),
-            hpar = dplyr::mutate(arrow::read_parquet(first_global_files[['hpar_filename']]),parameter=paste(quantity,!!rlang::sym(obs_subpop),outcome,sep='_')),
-            start_date = gt_start_date,
-            end_date = gt_end_date
-        )
-    }
-    print("Running WITHOUT inference")
+  
+  subpopnames <- obs_subpop
+  
+  likelihood_calculation_fun <- function(sim_hosp){
+    
+    all_locations <- unique(sim_hosp[[obs_subpop]])
+    
+    ## No references to config$inference$statistics
+    inference::aggregate_and_calc_loc_likelihoods(
+      all_locations = all_locations, # technically different
+      modeled_outcome = sim_hosp,
+      obs_subpop = obs_subpop,
+      targets_config = config[["inference"]][["statistics"]],
+      obs = sim_hosp,
+      ground_truth_data = sim_hosp,
+      hosp_file = first_global_files[['llik_filename']],
+      hierarchical_stats = hierarchical_stats,
+      defined_priors = defined_priors,
+      geodata = geodata,
+      snpi = arrow::read_parquet(first_global_files[['snpi_filename']]),
+      hnpi = arrow::read_parquet(first_global_files[['hnpi_filename']]),
+      hpar = dplyr::mutate(arrow::read_parquet(first_global_files[['hpar_filename']]),parameter=paste(quantity,!!rlang::sym(obs_subpop),outcome,sep='_')),
+      start_date = gt_start_date,
+      end_date = gt_end_date
+    )
+  }
+  print("Running WITHOUT inference")
 }
 
 
@@ -523,73 +359,23 @@
 print(names(opt))
 
 if (!opt$reset_chimeric_on_accept) {
-    warning("We recommend setting reset_chimeric_on_accept TRUE, since reseting chimeric chains on global acceptances more closely matches normal MCMC behaviour")
+  warning("We recommend setting reset_chimeric_on_accept TRUE, since reseting chimeric chains on global acceptances more closely matches normal MCMC behaviour")
 }
 
 for(seir_modifiers_scenario in seir_modifiers_scenarios) {
-    
-    if (!is.null(config$seir_modifiers)){
-        print(paste0("Running seir modifier scenario: ", seir_modifiers_scenario))
+  
+  if (!is.null(config$seir_modifiers)){
+    print(paste0("Running seir modifier scenario: ", seir_modifiers_scenario))
+  } else {
+    print(paste0("No seir modifier scenarios"))
+    seir_modifiers_scenario <- NULL
+  }
+  
+  for(outcome_modifiers_scenario in outcome_modifiers_scenarios) {
+    
+    if (!is.null(config$outcome_modifiers)){
+      print(paste0("Running outcome modifier scenario: ", outcome_modifiers_scenario))
     } else {
-<<<<<<< HEAD
-        print(paste0("No seir modifier scenarios"))
-        seir_modifiers_scenario <- NULL
-    }
-    
-    for(outcome_modifiers_scenario in outcome_modifiers_scenarios) {
-        
-        if (!is.null(config$outcome_modifiers)){
-            print(paste0("Running outcome modifier scenario: ", outcome_modifiers_scenario))
-        } else {
-            print(paste0("No outcome modifier scenarios"))
-            outcome_modifiers_scenario <- NULL
-        }
-        
-        reset_chimeric_files <- FALSE
-        
-        # Data -------------------------------------------------------------------------
-        # Load
-        
-        ## file name prefixes for this seir_modifiers_scenario + outcome_modifiers_scenario combination
-        ## Create prefix is roughly equivalent to paste(...) so
-        ## create_prefix("USA", "inference", "med", "2022.03.04.10.18.42.CET", sep='/')
-        ## would be "USA/inference/med/2022.03.04.10.18.42.CET"
-        ## There is some fanciness about formatting though so
-        ## create_prefix(("43", "%09d"))
-        ## would be "000000043"
-        ## if a prefix argument is explicitly specified, the separator between it and the rest is skipped instead of sep so
-        ## trailing separator is always added at the end of the string if specified.
-        ## create_prefix(prefix="USA/", "inference", "med", "2022.03.04.10.18.42.CET", sep='/', trailing_separator='.')
-        ## would be "USA/inference/med/2022.03.04.10.18.42.CET."
-        
-        
-        
-        #setup_prefix <- flepicommon::create_setup_prefix(config$setup_name,
-        #                                                 seir_modifiers_scenario, outcome_modifiers_scenario,
-        #                                                 trailing_separator='')
-        #inference_prefix <- file.path(setup_prefix, opt$run_id)
-        # gf_prefix <- flepicommon::create_prefix(prefix=slot_prefix,'global','final',sep='/',trailing_separator='/')
-        # cf_prefix <- flepicommon::create_prefix(prefix=slot_prefix,'chimeric','final',sep='/',trailing_separator='/')
-        # ci_prefix <- flepicommon::create_prefix(prefix=slot_prefix,'chimeric','intermediate',sep='/',trailing_separator='/')
-        # gi_prefix <- flepicommon::create_prefix(prefix=slot_prefix,'global','intermediate',sep='/',trailing_separator='/')
-        
-        chimeric_intermediate_filepath_suffix <- flepicommon::create_prefix(prefix="",'chimeric','intermediate',sep='/',trailing_separator='')
-        global_intermediate_filepath_suffix <- flepicommon::create_prefix(prefix="",'global','intermediate',sep='/',trailing_separator='')
-        
-        #filename_prefix <- flepicommon::create_prefix(prefix="", slot=list(opt$this_slot,"%09d"), sep='.', trailing_separator='')
-        
-        # chimeric_block_prefix <- flepicommon::create_prefix(prefix=ci_prefix, slot=list(opt$this_slot,"%09d"), sep='.', trailing_separator='.')
-        # chimeric_local_prefix <- flepicommon::create_prefix(prefix=chimeric_block_prefix, slot=list(opt$this_block,"%09d"), sep='.', trailing_separator='.')
-        # global_block_prefix <- flepicommon::create_prefix(prefix=gi_prefix, slot=list(opt$this_slot,"%09d"), sep='.', trailing_separator='.')
-        # global_local_prefix <- flepicommon::create_prefix(prefix=global_block_prefix, slot=list(opt$this_block,"%09d"), sep='.', trailing_separator='.')
-        # global_local_prefix <- flepicommon::create_prefix(prefix=global_block_prefix, slot=list(opt$this_block,"%09d"), sep='.', trailing_separator='.')
-        # TODO: WHAT ABOUT BLOCS ?
-        
-        
-        #swap scenarios for py_none() to pass to Gempyor
-        if (is.null(seir_modifiers_scenario)){
-            seir_modifiers_scenario <- reticulate::py_none()
-=======
       print(paste0("No outcome modifier scenarios"))
       outcome_modifiers_scenario <- NULL
     }
@@ -731,453 +517,10 @@
         proposed_hnpi <- initial_hnpi
         if (!is.null(config$initial_conditions)){
           proposed_init <- initial_init
->>>>>>> 82243502
-        }
-        if (is.null(outcome_modifiers_scenario)){
-            outcome_modifiers_scenario <- reticulate::py_none()
-        }
-<<<<<<< HEAD
-        
-        slotblock_filename_prefix <- flepicommon::create_prefix(slot=list(opt$this_slot,"%09d"), block=list(opt$this_block,"%09d"), sep='.', trailing_separator='.')
-        
-        slot_filename_prefix <- flepicommon::create_prefix(slot=list(opt$this_slot,"%09d"), sep='.', trailing_separator='.')
-        
-        
-        ### Set up initial conditions ----------
-        ## python configuration: build simulator model initialized with compartment and all.
-        tryCatch({
-            gempyor_inference_runner <- gempyor$GempyorSimulator(
-                config_path=opt$config,
-                seir_modifiers_scenario=seir_modifiers_scenario,
-                outcome_modifiers_scenario=outcome_modifiers_scenario,
-                stoch_traj_flag=opt$stoch_traj_flag,
-                run_id=opt$run_id,
-                prefix=reticulate::py_none(), # we let gempyor create setup prefix
-                inference_filepath_suffix=global_intermediate_filepath_suffix,
-                inference_filename_prefix=slotblock_filename_prefix
-            )
-        }, error = function(e) {
-            print("GempyorSimulator failed to run (call on l. 426 of inference_slot.R).")
-            print("Here is all the debug information I could find:")
-            for(m in reticulate::py_last_error()) cat(m)
-            stop("GempyorSimulator failed to run... stopping")
-        })
-        
-        
-        setup_prefix <- gempyor_inference_runner$modinf$get_setup_name()
-        print("gempyor_inference_runner created successfully.")
-        
-        
-        ## Using the prefixes, create standardized files of each type (e.g., seir) of the form
-        ## {variable}/{prefix}{block-1}.{run_id}.{variable}.{ext}
-        ## N.B.: prefix should end in "{slot}."
-        first_global_files <- inference::create_filename_list(run_id=opt$run_id,
-                                                              prefix=setup_prefix,
-                                                              filepath_suffix=global_intermediate_filepath_suffix,
-                                                              filename_prefix=slotblock_filename_prefix,
-                                                              index=opt$this_block - 1)
-        first_chimeric_files <- inference::create_filename_list(run_id=opt$run_id,
-                                                                prefix=setup_prefix, 
-                                                                filepath_suffix=chimeric_intermediate_filepath_suffix,
-                                                                filename_prefix=slotblock_filename_prefix,
-                                                                index=opt$this_block - 1)
-        
-        ## print("RUNNING: initialization of first block")
-        ## Functions within this function save variables to files of the form variable/name/seir_modifiers_scenario/outcome_modifiers_scenario/run_id/global/intermediate/slot.(block-1),run_id.variable.ext and also copied into the /chimeric/ version, which are referenced by first_global_files and first_chimeric_files
-        inference::initialize_mcmc_first_block(
-            run_id = opt$run_id,
-            block = opt$this_block,
-            setup_prefix = setup_prefix,
-            global_intermediate_filepath_suffix = global_intermediate_filepath_suffix,
-            chimeric_intermediate_filepath_suffix = chimeric_intermediate_filepath_suffix, 
-            filename_prefix = slotblock_filename_prefix,
-            gempyor_inference_runner = gempyor_inference_runner,
-            likelihood_calculation_function = likelihood_calculation_fun,
-            is_resume = opt[['is-resume']]
-        )
-        print("First MCMC block initialized successfully.")
-        
-        ## So far no acceptances have occurred
-        current_index <- 0
-        
-        ### Load initial files (were created within function initialize_mcmc_first_block)
-        
+        }
         if (!is.null(config$seeding)){
-            seeding_col_types <- NULL
-            suppressMessages(initial_seeding <- readr::read_csv(first_chimeric_files[['seed_filename']], col_types=seeding_col_types))
-            
-            if (opt$stoch_traj_flag) {
-                initial_seeding$amount <- as.integer(round(initial_seeding$amount))
-            }
-        }else{
-            initial_seeding <- NULL
-        }
-        
-        initial_snpi <- arrow::read_parquet(first_chimeric_files[['snpi_filename']])
-        initial_hnpi <- arrow::read_parquet(first_chimeric_files[['hnpi_filename']])
-        initial_spar <- arrow::read_parquet(first_chimeric_files[['spar_filename']])
-        initial_hpar <- arrow::read_parquet(first_chimeric_files[['hpar_filename']])
-        
-        if (!is.null(config$initial_conditions) & (config$initial_conditions$method %in% c("SetInitialConditions","SetInitialConditionsFolderDraw","InitialConditionsFolderDraw"))){
-            # initial_init <- arrow::read_parquet(first_global_files[['init_filename']])
-            initial_init <- arrow::read_parquet(first_chimeric_files[['init_filename']])
-        }
-        
-        
-        chimeric_likelihood_data <- arrow::read_parquet(first_chimeric_files[['llik_filename']])
-        global_likelihood_data <- arrow::read_parquet(first_global_files[['llik_filename']])
-        
-        ## Add initial perturbation sd values to parameter files----
-        # - Need to write these parameters back to the SAME chimeric file since they have a new column now
-        # - Also need to add this column to the global file (it will always be equal in the first block) (MIGHT NOT BE WORKING)
-        
-        if (!is.null(config$seir_modifiers$modifiers)){
-            initial_snpi <- inference::add_perturb_column_snpi(initial_snpi,config$seir_modifiers$modifiers)
-            arrow::write_parquet(initial_snpi, first_chimeric_files[['snpi_filename']])
-            arrow::write_parquet(initial_snpi, first_global_files[['snpi_filename']])
-        }
-        if (!is.null(config$outcome_modifiers$modifiers)){
-            initial_hnpi <- inference::add_perturb_column_hnpi(initial_hnpi,config$outcome_modifiers$modifiers)
-            arrow::write_parquet(initial_hnpi, first_chimeric_files[['hnpi_filename']])
-            arrow::write_parquet(initial_hnpi, first_global_files[['hnpi_filename']])
-        }
-        
-        
-        #####Get the full likelihood (WHY IS THIS A DATA FRAME)
-        # Compute total loglik for each sim
-        global_likelihood <- sum(global_likelihood_data$ll)
-        
-        #####LOOP NOTES
-        ### initial means accepted/current
-        ### current means proposed
-        
-        startTimeCount=Sys.time()
-        ##Loop over simulations in this block ----
-        
-        # keep track of running average global acceptance rate, since old global likelihood data not kept in memory. Each geoID has same value for acceptance rate in global case, so we just take the 1st entry
-        old_avg_global_accept_rate <- global_likelihood_data$accept_avg[1]
-        
-        for (this_index in seq_len(opt$iterations_per_slot)) {
-            print(paste("Running simulation", this_index))
-            
-            startTimeCountEach = Sys.time()
-            
-            ## Create filenames
-            
-            ## Using the prefixes, create standardized files of each type (e.g., seir) of the form
-            ## {variable}/{prefix}{block-1}.{run_id}.{variable}.{ext}
-            ## N.B.: prefix should end in "{block}."
-            this_global_files <- inference::create_filename_list(run_id=opt$run_id,  prefix = setup_prefix, filepath_suffix=global_intermediate_filepath_suffix, filename_prefix=slotblock_filename_prefix, index=this_index)
-            this_chimeric_files <- inference::create_filename_list(run_id=opt$run_id, prefix = setup_prefix, filepath_suffix=chimeric_intermediate_filepath_suffix, filename_prefix=slotblock_filename_prefix, index=this_index)
-            
-            ### Do perturbations from accepted parameters to get proposed parameters ----
-            
-            if (!is.null(config$seeding)){
-                proposed_seeding <- inference::perturb_seeding(
-                    seeding = initial_seeding,
-                    date_sd = config$seeding$date_sd,
-                    date_bounds = c(gt_start_date, gt_end_date),
-                    amount_sd = config$seeding$amount_sd,
-                    continuous = !(opt$stoch_traj_flag)
-                )
-            } else {
-                proposed_seeding <- initial_seeding
-            }
-            if (!is.null(config$initial_conditions) & (config$initial_conditions$method %in% c("SetInitialConditions","SetInitialConditionsFolderDraw","InitialConditionsFolderDraw"))){
-                if (infer_initial_conditions) {
-                    proposed_init <- inference::perturb_init(initial_init, config$initial_conditions$perturbation)
-                } else {
-                    proposed_init <- initial_init
-                }
-            }
-            if (!is.null(config$seir_modifiers$modifiers)){
-                proposed_snpi <- inference::perturb_snpi(initial_snpi, config$seir_modifiers$modifiers)
-            }
-            # TODO we need a hnpi for inference
-            proposed_hnpi <- inference::perturb_hnpi(initial_hnpi, config$outcome_modifiers$modifiers)
-            if (!is.null(config$outcome_modifiers$modifiers)){
-                proposed_hnpi <- inference::perturb_hnpi(initial_hnpi, config$outcome_modifiers$modifiers)# NOTE: no scenarios possible right now
-            }
-            proposed_spar <- initial_spar
-            proposed_hpar <- inference::perturb_hpar(initial_hpar, config$outcomes$outcomes) # NOTE: no scenarios possible right now
-            
-            
-            
-            # since the first iteration is accepted by default, we don't perturb it
-            if ((opt$this_block == 1) && (current_index == 0)) {
-                proposed_snpi <- initial_snpi
-                proposed_hnpi <- initial_hnpi
-                proposed_spar <- initial_spar
-                proposed_hpar <- initial_hpar
-                if (!is.null(config$initial_conditions) & (config$initial_conditions$method %in% c("SetInitialConditions","SetInitialConditionsFolderDraw","InitialConditionsFolderDraw"))){
-                    proposed_init <- initial_init
-                }
-                if (!is.null(config$seeding)){
-                    proposed_seeding <- initial_seeding
-                }
-            }
-            
-            # proposed_snpi <- inference::perturb_snpi_from_file(initial_snpi, config$seir_modifiers$settings, chimeric_likelihood_data)
-            # proposed_hnpi <- inference::perturb_hnpi_from_file(initial_hnpi, config$seir_modifiers$settings, chimeric_likelihood_data)
-            # proposed_spar <- inference::perturb_spar_from_file(initial_spar, config$seir_modifiers$settings, chimeric_likelihood_data)
-            # proposed_hpar <- inference::perturb_hpar_from_file(initial_hpar, config$seir_modifiers$settings, chimeric_likelihood_data)
-            
-            
-            ## Write files that need to be written for other code to read
-            # writes to file of the form variable/name/seir_modifiers_scenario/outcome_modifiers_scenario/run_id/global/intermediate/slot.block.iter.run_id.variable.ext
-            
-            
-            arrow::write_parquet(proposed_snpi,this_global_files[['snpi_filename']])
-            arrow::write_parquet(proposed_hnpi,this_global_files[['hnpi_filename']])
-            arrow::write_parquet(proposed_spar,this_global_files[['spar_filename']])
-            arrow::write_parquet(proposed_hpar,this_global_files[['hpar_filename']])
-            if (!is.null(config$seeding)){
-                readr::write_csv(proposed_seeding, this_global_files[['seed_filename']])
-            }
-            if (!is.null(config$initial_conditions) & (config$initial_conditions$method %in% c("SetInitialConditionsFolderDraw","InitialConditionsFolderDraw"))){
-                arrow::write_parquet(proposed_init, this_global_files[['init_filename']])
-            }
-            
-            
-            ## Run the simulator
-            tryCatch({
-                gempyor_inference_runner$one_simulation(
-                    sim_id2write=this_index,
-                    load_ID=TRUE,
-                    sim_id2load=this_index)
-            }, error = function(e) {
-                print("GempyorSimulator failed to run (call on l. 620 of inference_slot.R).")
-                print("Here is all the debug information I could find:")
-                for(m in reticulate::py_last_error()) cat(m)
-                stop("GempyorSimulator failed to run... stopping")
-            })
-            
-            if (config$inference$do_inference){
-                sim_hosp <- flepicommon::read_file_of_type(gsub(".*[.]","",this_global_files[['hosp_filename']]))(this_global_files[['hosp_filename']]) %>%
-                    dplyr::filter(time >= min(obs$date),time <= max(obs$date))
-                
-                lhs <- unique(sim_hosp[[obs_subpop]])
-                rhs <- unique(names(data_stats))
-                all_locations <- rhs[rhs %in% lhs]
-            } else {
-                sim_hosp <- flepicommon::read_file_of_type(gsub(".*[.]","",this_global_files[['hosp_filename']]))(this_global_files[['hosp_filename']])
-                all_locations <- unique(sim_hosp[[obs_subpop]])
-                obs <- sim_hosp
-                data_stats <- sim_hosp
-            }
-            
-            ## Compare model output to data and calculate likelihood ----
-            proposed_likelihood_data <- inference::aggregate_and_calc_loc_likelihoods(
-                all_locations = all_locations,
-                modeled_outcome = sim_hosp,
-                obs_subpop = obs_subpop,
-                targets_config = config[["inference"]][["statistics"]],
-                obs = obs,
-                ground_truth_data = data_stats,
-                hosp_file = this_global_files[["llik_filename"]],
-                hierarchical_stats = hierarchical_stats,
-                defined_priors = defined_priors,
-                geodata = geodata,
-                snpi = proposed_snpi,
-                hnpi = proposed_hnpi,
-                hpar = dplyr::mutate(
-                    proposed_hpar,
-                    parameter = paste(quantity, !!rlang::sym(obs_subpop), outcome, sep = "_")
-                ),
-                start_date = gt_start_date,
-                end_date = gt_end_date
-            )
-            
-            rm(sim_hosp)
-            
-            ## UNCOMMENT TO DEBUG
-            ## print(global_likelihood_data)
-            ## print(chimeric_likelihood_data)
-            ## print(proposed_likelihood_data)
-            
-            ## Compute total loglik for each sim
-            proposed_likelihood <- sum(proposed_likelihood_data$ll)
-            
-            ## For logging
-            print(paste("Current likelihood",formatC(global_likelihood,digits=2,format="f"),"Proposed likelihood",
-                        formatC(proposed_likelihood,digits=2,format="f")))
-            
-            ## Global likelihood acceptance or rejection decision ----
-            
-            
-            proposed_likelihood_data$accept <- ifelse(inference::iterateAccept(global_likelihood, proposed_likelihood) || ((current_index == 0) && (opt$this_block == 1)),1,0)
-            if (all(proposed_likelihood_data$accept == 1) | config$inference$do_inference == FALSE) {
-                
-                print("**** ACCEPT (Recording) ****")
-                if ((opt$this_block == 1) && (current_index == 0)) {
-                    print("by default because it's the first iteration of a block 1")
-                }
-                
-                old_global_files <- inference::create_filename_list(run_id=opt$run_id, prefix=setup_prefix, filepath_suffix=global_intermediate_filepath_suffix, filename_prefix=slotblock_filename_prefix, index=current_index)
-                old_chimeric_files <- inference::create_filename_list(run_id=opt$run_id, prefix=setup_prefix, filepath_suffix=chimeric_intermediate_filepath_suffix, filename_prefix=slotblock_filename_prefix,  index=current_index)
-                
-                #IMPORTANT: This is the index of the most recent globally accepted parameters
-                current_index <- this_index
-                
-                proposed_likelihood_data$accept <- 1 # global acceptance decision (0/1), same recorded for each geoID
-                
-                #This carries forward to next iteration as current global likelihood
-                global_likelihood <- proposed_likelihood
-                #This carries forward to next iteration as current global likelihood data
-                global_likelihood_data <- proposed_likelihood_data
-                
-                if (opt$reset_chimeric_on_accept) {
-                    reset_chimeric_files <- TRUE
-                }
-                
-                warning("Removing unused files")
-                sapply(old_global_files, file.remove)
-                
-            } else {
-                print("**** REJECT (Recording) ****")
-                warning("Removing unused files")
-                if (this_index < opt$iterations_per_slot) {
-                    sapply(this_global_files, file.remove)
-                }
-            }
-            
-            effective_index <- (opt$this_block - 1) * opt$iterations_per_slot + this_index
-            avg_global_accept_rate <- ((effective_index-1)*old_avg_global_accept_rate + proposed_likelihood_data$accept)/(effective_index) # update running average acceptance probability
-            proposed_likelihood_data$accept_avg <-avg_global_accept_rate
-            proposed_likelihood_data$accept_prob <- exp(min(c(0, proposed_likelihood - global_likelihood))) #acceptance probability
-            
-            
-            old_avg_global_accept_rate <- avg_global_accept_rate # keep track, since old global likelihood data not kept in memory
-            
-            ## Print average global acceptance rate
-            # print(paste("Average global acceptance rate: ",formatC(100*avg_global_accept_rate,digits=2,format="f"),"%"))
-            
-            # prints to file of the form llik/name/seir_modifiers_scenario/outcome_modifiers_scenario/run_id/global/intermediate/slot.block.iter.run_id.llik.ext
-            arrow::write_parquet(proposed_likelihood_data, this_global_files[['llik_filename']])
-            
-            # keep track of running average chimeric acceptance rate, for each geoID, since old chimeric likelihood data not kept in memory
-            old_avg_chimeric_accept_rate <- chimeric_likelihood_data$accept_avg
-            
-            if (reset_chimeric_files) {
-                
-                print("Resetting chimeric files to global")
-                
-                if (!is.null(config$initial_conditions) & (config$initial_conditions$method %in% c("SetInitialConditionsFolderDraw","InitialConditionsFolderDraw"))){
-                    initial_init <- proposed_init
-                }
-                initial_seeding <- proposed_seeding
-                initial_snpi <- proposed_snpi
-                initial_hnpi <- proposed_hnpi
-                initial_hpar <- proposed_hpar
-                chimeric_likelihood_data <- global_likelihood_data
-                reset_chimeric_files <- FALSE
-                
-            } else {
-                
-                ## Chimeric likelihood acceptance or rejection decisions (one round) -----
-                #  "Chimeric" means Subpopulation-specific (i.e., each state or county in the US has a chimeric likelihood)
-                
-                seeding_npis_list <- inference::accept_reject_proposals(
-                    init_orig = initial_init,
-                    init_prop = proposed_init,
-                    seeding_orig = initial_seeding,
-                    seeding_prop = proposed_seeding,
-                    snpi_orig = initial_snpi,
-                    snpi_prop = proposed_snpi,
-                    hnpi_orig = initial_hnpi,
-                    hnpi_prop = proposed_hnpi,
-                    hpar_orig = initial_hpar,
-                    hpar_prop = proposed_hpar,
-                    orig_lls = chimeric_likelihood_data,
-                    prop_lls = proposed_likelihood_data
-                )
-                
-                # Update accepted parameters to start next simulation
-                if (!is.null(config$initial_conditions) & (config$initial_conditions$method %in% c("SetInitialConditions", "SetInitialConditionsFolderDraw","InitialConditionsFolderDraw"))){
-                    initial_init <- seeding_npis_list$init
-                }
-                initial_seeding <- seeding_npis_list$seeding
-                initial_snpi <- seeding_npis_list$snpi
-                initial_hnpi <- seeding_npis_list$hnpi
-                initial_hpar <- seeding_npis_list$hpar
-                chimeric_likelihood_data <- seeding_npis_list$ll
-                
-            }
-            
-            # Update running average acceptance rate
-            # update running average acceptance probability. CHECK, this depends on values being in same order in both dataframes. Better to bind??
-            effective_index <- (opt$this_block - 1) * opt$iterations_per_slot + this_index
-            chimeric_likelihood_data$accept_avg <- ((effective_index - 1) * old_avg_chimeric_accept_rate + chimeric_likelihood_data$accept) / (effective_index)
-            
-            ## Write accepted parameters to file
-            # writes to file of the form variable/name/seir_modifiers_scenario/outcome_modifiers_scenario/run_id/chimeric/intermediate/slot.block.iter.run_id.variable.ext
-            if (!is.null(config$seeding)){
-                readr::write_csv(initial_seeding,this_chimeric_files[['seed_filename']])
-            }
-            if (!is.null(config$initial_conditions) & (config$initial_conditions$method %in% c("SetInitialConditionsFolderDraw","InitialConditionsFolderDraw"))){
-                arrow::write_parquet(initial_init, this_chimeric_files[['init_filename']])
-            }
-            arrow::write_parquet(initial_snpi,this_chimeric_files[['snpi_filename']])
-            arrow::write_parquet(initial_hnpi,this_chimeric_files[['hnpi_filename']])
-            arrow::write_parquet(initial_spar,this_chimeric_files[['spar_filename']])
-            arrow::write_parquet(initial_hpar,this_chimeric_files[['hpar_filename']])
-            arrow::write_parquet(chimeric_likelihood_data, this_chimeric_files[['llik_filename']])
-            
-            print(paste("Current index is ",current_index))
-            
-            ###Memory management
-            rm(proposed_init)
-            rm(proposed_snpi)
-            rm(proposed_hnpi)
-            rm(proposed_hpar)
-            rm(proposed_seeding)
-            
-            endTimeCountEach=difftime(Sys.time(), startTimeCountEach, units = "secs")
-            print(paste("Time to run this MCMC iteration is ",formatC(endTimeCountEach,digits=2,format="f")," seconds"))
-            
-            # memory profiler to diagnose memory creep
-            
-            if (opt$memory_profiling){
-                
-                if (this_index %% opt$memory_profiling_iters == 0 | this_index == 1){
-                    tot_objs_ <- as.numeric(object.size(x=lapply(ls(all.names = TRUE), get)) * 9.31e-10)
-                    tot_mem_ <- sum(gc()[,2]) / 1000
-                    curr_obj_sizes <- data.frame('object' = ls()) %>%
-                        dplyr::mutate(size_unit = object %>% sapply(. %>% get() %>% object.size %>% format(., unit = 'Mb')),
-                                      size = as.numeric(sapply(strsplit(size_unit, split = ' '), FUN = function(x) x[1])),
-                                      unit = factor(sapply(strsplit(size_unit, split = ' '), FUN = function(x) x[2]), levels = c('Gb', 'Mb', 'Kb', 'bytes'))) %>%
-                        dplyr::arrange(unit, dplyr::desc(size)) %>%
-                        dplyr::select(-size_unit) %>% dplyr::as_tibble() %>%
-                        dplyr::mutate(unit = as.character(unit))
-                    curr_obj_sizes <- curr_obj_sizes %>%
-                        dplyr::add_row(object = c("TOTAL_MEMORY", "TOTAL_OBJECTS"),
-                                       size = c(tot_mem_, tot_objs_),
-                                       unit = c("Gb", "Gb"),
-                                       .before = 1)
-                    
-                    this_global_memprofile <- inference::create_filename_list(run_id=opt$run_id,
-                                                                              prefix=setup_prefix, filepath_suffix=global_intermediate_filepath_suffix, filename_prefix=slotblock_filename_prefix, index=this_index,types = "memprof", extensions = "parquet")
-                    arrow::write_parquet(curr_obj_sizes, this_global_memprofile[['memprof_filename']])
-                    rm(curr_obj_sizes)
-                }
-                
-            }
-            
-            ## Run garbage collector to clear memory and prevent memory leakage
-            # gc_after_a_number <- 1 ## # Garbage collection every 1 iteration
-            if (this_index %% 1 == 0){
-                gc()
-            }
-            
-        }
-        
-        endTimeCount=difftime(Sys.time(), startTimeCount, units = "secs")
-        # print(paste("Time to run all MCMC iterations is ",formatC(endTimeCount,digits=2,format="f")," seconds"))
-        
-        #####Do MCMC end copy. Fail if unsucessfull
-        # moves the most recently globally accepted parameter values from global/intermediate file to global/final
-        cpy_res_global <- inference::perform_MCMC_step_copies_global(current_index = current_index,
-=======
+          proposed_seeding <- initial_seeding
+        }
         
       }else{ # perturb each parameter type
         
@@ -1548,37 +891,12 @@
     # moves the most recent chimeric parameter values from chimeric/intermediate file to chimeric/final
     print("Copying latest chimeric files to final")
     cpy_res_chimeric <- inference::perform_MCMC_step_copies_chimeric(current_index = this_index,
->>>>>>> 82243502
                                                                      slot = opt$this_slot,
                                                                      block = opt$this_block,
                                                                      run_id = opt$run_id,
-                                                                     global_intermediate_filepath_suffix = global_intermediate_filepath_suffix,
+                                                                     chimeric_intermediate_filepath_suffix = chimeric_intermediate_filepath_suffix,
                                                                      slotblock_filename_prefix = slotblock_filename_prefix,
                                                                      slot_filename_prefix = slot_filename_prefix)
-<<<<<<< HEAD
-        #if (!prod(unlist(cpy_res_global))) {stop("File copy failed:", paste(unlist(cpy_res_global),paste(names(cpy_res_global),"|")))}
-        # moves the most recently chimeric accepted parameter values from chimeric/intermediate file to chimeric/final
-        
-        cpy_res_chimeric <- inference::perform_MCMC_step_copies_chimeric(current_index = this_index,
-                                                                         slot = opt$this_slot,
-                                                                         block = opt$this_block,
-                                                                         run_id = opt$run_id,
-                                                                         chimeric_intermediate_filepath_suffix = chimeric_intermediate_filepath_suffix,
-                                                                         slotblock_filename_prefix = slotblock_filename_prefix,
-                                                                         slot_filename_prefix = slot_filename_prefix)
-        #if (!prod(unlist(cpy_res_chimeric))) {stop("File copy failed:", paste(unlist(cpy_res_chimeric),paste(names(cpy_res_chimeric),"|")))}
-        #####Write currently accepted files to disk
-        #files of the form variables/name/seir_modifiers_scenario/outcome_modifiers_scenario/run_id/chimeric/intermediate/slot.block.run_id.variable.parquet
-        output_chimeric_files <- inference::create_filename_list(run_id=opt$run_id,prefix=setup_prefix,  filepath_suffix=chimeric_intermediate_filepath_suffix, filename_prefix=slot_filename_prefix, index=opt$this_block)
-        #files of the form variables/name/seir_modifiers_scenario/outcome_modifiers_scenario/run_id/global/intermediate/slot.block.run_id.variable.parquet
-        output_global_files <- inference::create_filename_list(run_id=opt$run_id,prefix=setup_prefix,filepath_suffix=global_intermediate_filepath_suffix,filename_prefix=slot_filename_prefix,  index=opt$this_block)
-        
-        warning("Chimeric hosp and seir files not yet supported, just using the most recently generated file of each type")
-        this_index_global_files <- inference::create_filename_list(run_id=opt$run_id,prefix=setup_prefix, filepath_suffix=global_intermediate_filepath_suffix, filename_prefix=slotblock_filename_prefix, index=this_index)
-        file.copy(this_index_global_files[['hosp_filename']],output_chimeric_files[['hosp_filename']])
-        file.copy(this_index_global_files[['seir_filename']],output_chimeric_files[['seir_filename']])
-    }
-=======
     if (!prod(unlist(cpy_res_chimeric))) {stop("File copy failed:", paste(unlist(cpy_res_chimeric),paste(names(cpy_res_chimeric),"|")))}
     
     #####Write currently accepted files to disk
@@ -1600,5 +918,4 @@
     print(paste("Time to run all MCMC iterations of slot ",opt$this_slot," is ",formatC(endTimeCount,digits=2,format="f")," seconds"))
     
   }
->>>>>>> 82243502
 }