--- conflicted
+++ resolved
@@ -91,12 +91,6 @@
 }
 config = flepicommon::load_config(opt$config)
 
-<<<<<<< HEAD
-if (!is.null(config$inference$incl_aggr_likelihood)){
-    print("Using config option for `incl_aggr_likelihood`.")
-    opt$incl_aggr_likelihood <- config$inference$incl_aggr_likelihood
-=======
-
 if (!is.null(config$inference$incl_aggr_likelihood)){
     print("Using config option for `incl_aggr_likelihood`.")
     opt$incl_aggr_likelihood <- config$inference$incl_aggr_likelihood
@@ -106,7 +100,6 @@
     } else {
         opt$total_ll_multiplier <- 1
     }
->>>>>>> c3954a72
 }
 
 ## Check for errors in config ---------------------------------------------------------------------
@@ -281,21 +274,7 @@
     dplyr::right_join(tidyr::expand_grid(subpop = unique(.$subpop), date = unique(.$date))) %>%
     dplyr::mutate_if(is.numeric, dplyr::coalesce, 0)
 
-<<<<<<< HEAD
-    # add aggregate groundtruth to the obs data for the likelihood calc
-    if (opt$incl_aggr_likelihood){
-        obs <- obs %>%
-            dplyr::bind_rows(
-                obs %>%
-                    dplyr::select(date, where(is.numeric)) %>%
-                    dplyr::group_by(date) %>%
-                    summarise(across(everything(), sum)) %>% # no likelihood is calculated for time periods with missing data for any subpop
-                    mutate(source = "Total",
-                           FIPS = "Total",
-                           geoid = "Total")
-            )
-    }
-=======
+
   # add aggregate groundtruth to the obs data for the likelihood calc
   if (opt$incl_aggr_likelihood){
       obs <- obs %>%
@@ -308,7 +287,6 @@
                                 subpop = "Total")
           )
   }
->>>>>>> c3954a72
 
   subpopnames <- unique(obs[[obs_subpop]])
 
@@ -653,22 +631,6 @@
       # run
       if (config$inference$do_inference){
         sim_hosp <- flepicommon::read_file_of_type(gsub(".*[.]","",this_global_files[['hosp_filename']]))(this_global_files[['hosp_filename']]) %>%
-<<<<<<< HEAD
-          dplyr::filter(time >= min(obs$date),time <= max(obs$date))
-          
-          # add aggregate groundtruth to the obs data for the likelihood calc
-          if (opt$incl_aggr_likelihood){
-            sim_hosp <- sim_hosp %>%
-            dplyr::bind_rows(
-              sim_hosp %>%
-              dplyr::select(-tidyselect::all_of(obs_nodename), -starts_with("date")) %>%
-              dplyr::group_by(time) %>%
-              dplyr::summarise(dplyr::across(tidyselect::everything(), sum)) %>% # no likelihood is calculated for time periods with missing data for any subpop
-              dplyr::mutate(!!obs_nodename := "Total")
-              )
-          }
-          
-=======
           dplyr::filter(time >= min(obs$date), time <= max(obs$date))
 
         # add aggregate groundtruth to the obs data for the likelihood calc
@@ -683,7 +645,6 @@
                 )
         }
 
->>>>>>> c3954a72
         lhs <- unique(sim_hosp[[obs_subpop]])
         rhs <- unique(names(data_stats))
         all_locations <- rhs[rhs %in% lhs]
