--- conflicted
+++ resolved
@@ -31,7 +31,6 @@
 #  *3) For some options, a default doesn't exist, and the value specified in the config will be used if the option is not specified at the command line or by an environmental variable (iterations_per_slot, slots)
 
 option_list = list(
-<<<<<<< HEAD
   optparse::make_option(c("-c", "--config"), action="store", default=Sys.getenv("CONFIG_PATH"), type='character', help="path to the config file"),
   optparse::make_option(c("-u","--run_id"), action="store", type='character', help="Unique identifier for this run", default = Sys.getenv("FLEPI_RUN_INDEX",flepicommon::run_id())),
   optparse::make_option(c("-s", "--seir_modifiers_scenarios"), action="store", default=Sys.getenv("FLEPI_SEIR_SCENARIOS", 'all'), type='character', help="name of the intervention to run, or 'all' to run all of them"),
@@ -55,32 +54,7 @@
   optparse::make_option(c("-P", "--memory_profiling_iters"), action = "store", default = Sys.getenv("FLEPI_MEM_PROF_ITERS", 100), type = 'integer', help = 'If doing memory profiling, after every X iterations run the profiler'),
   optparse::make_option(c("-g", "--subpop_len"), action="store", default=Sys.getenv("SUBPOP_LENGTH", 5), type='integer', help = "number of digits in subpop"),
   optparse::make_option(c("-a", "--incl_aggr_likelihood"), action = "store", default = Sys.getenv("INCL_AGGR_LIKELIHOOD", TRUE), type = 'logical', help = 'Should the likelihood be calculated with the aggregate estiamtes.')
-=======
-    optparse::make_option(c("-c", "--config"), action="store", default=Sys.getenv("CONFIG_PATH"), type='character', help="path to the config file"),
-    optparse::make_option(c("-u","--run_id"), action="store", type='character', help="Unique identifier for this run", default = Sys.getenv("FLEPI_RUN_INDEX",flepicommon::run_id())),
-    optparse::make_option(c("-s", "--npi_scenarios"), action="store", default=Sys.getenv("FLEPI_NPI_SCENARIOS", 'all'), type='character', help="name of the intervention to run, or 'all' to run all of them"),
-    optparse::make_option(c("-d", "--outcome_scenarios"), action="store", default=Sys.getenv("FLEPI_OUTCOME_SCENARIOS", 'all'), type='character', help="name of the outcome scenarios to run, or 'all' to run all of them"),
-    optparse::make_option(c("-j", "--jobs"), action="store", default=Sys.getenv("FLEPI_NJOBS", parallel::detectCores()), type='integer', help="Number of jobs to run in parallel"),
-    optparse::make_option(c("-k", "--iterations_per_slot"), action="store", default=Sys.getenv("FLEPI_ITERATIONS_PER_SLOT", NA), type='integer', help = "number of iterations to run for this slot"),
-    optparse::make_option(c("-i", "--this_slot"), action="store", default=Sys.getenv("FLEPI_SLOT_INDEX", 1), type='integer', help = "id of this slot"),
-    optparse::make_option(c("-b", "--this_block"), action="store", default=Sys.getenv("FLEPI_BLOCK_INDEX",1), type='integer', help = "id of this block"),
-    optparse::make_option(c("-t", "--stoch_traj_flag"), action="store", default=Sys.getenv("FLEPI_STOCHASTIC_RUN",FALSE), type='logical', help = "Stochastic SEIR and outcomes trajectories if true"),
-    optparse::make_option(c("--ground_truth_start"), action = "store", default = Sys.getenv("GT_START_DATE", ""), type = "character", help = "First date to include groundtruth for"),
-    optparse::make_option(c("--ground_truth_end"), action = "store", default = Sys.getenv("GT_END_DATE", ""), type = "character", help = "Last date to include groundtruth for"),
-    optparse::make_option(c("-p", "--flepi_path"), action="store", type='character', help="path to the flepiMoP directory", default = Sys.getenv("FLEPI_PATH", "flepiMoP/")),
-    optparse::make_option(c("-y", "--python"), action="store", default=Sys.getenv("PYTHON_PATH","python3"), type='character', help="path to python executable"),
-    optparse::make_option(c("-r", "--rpath"), action="store", default=Sys.getenv("RSCRIPT_PATH","Rscript"), type = 'character', help = "path to R executable"),
-    optparse::make_option(c("-R", "--is-resume"), action="store", default=Sys.getenv("RESUME_RUN",FALSE), type = 'logical', help = "Is this run a resume"),
-    optparse::make_option(c("-I", "--is-interactive"), action="store", default=Sys.getenv("RUN_INTERACTIVE",Sys.getenv("INTERACTIVE_RUN", FALSE)), type = 'logical', help = "Is this run an interactive run"),
-    optparse::make_option(c("-L", "--reset_chimeric_on_accept"), action = "store", default = Sys.getenv("FLEPI_RESET_CHIMERICS", FALSE), type = 'logical', help = 'Should the chimeric parameters get reset to global parameters when a global acceptance occurs'),
-    optparse::make_option(c("-M", "--memory_profiling"), action = "store", default = Sys.getenv("FLEPI_MEM_PROFILE", FALSE), type = 'logical', help = 'Should the memory profiling be run during iterations'),
-    optparse::make_option(c("-P", "--memory_profiling_iters"), action = "store", default = Sys.getenv("FLEPI_MEM_PROF_ITERS", 100), type = 'integer', help = 'If doing memory profiling, after every X iterations run the profiler'),
-    optparse::make_option(c("-g", "--geoid_len"), action="store", default=Sys.getenv("GEOID_LENGTH", 5), type='integer', help = "number of digits in geoid"),
-    optparse::make_option(c("-a", "--incl_aggr_likelihood"), action = "store", default = Sys.getenv("INCL_AGGR_LIKELIHOOD", TRUE), type = 'logical', help = 'Should the likelihood be calculated with the aggregate estiamtes.')
->>>>>>> 424419fe
 )
-
-
 
 parser=optparse::OptionParser(option_list=option_list)
 opt = optparse::parse_args(parser)
@@ -117,19 +91,14 @@
 }
 config = flepicommon::load_config(opt$config)
 
-
 if (!is.null(config$inference$incl_aggr_likelihood)){
     print("Using config option for `incl_aggr_likelihood`.")
     opt$incl_aggr_likelihood <- config$inference$incl_aggr_likelihood
 }
 
-
-<<<<<<< HEAD
 ## Check for errors in config ---------------------------------------------------------------------
 
 ##  seeding section
-=======
->>>>>>> 424419fe
 if (!is.null(config$seeding)){
   if (('perturbation_sd' %in% names(config$seeding))) {
     if (('date_sd' %in% names(config$seeding))) {
@@ -176,7 +145,6 @@
 
 ##Load information on geographic locations from geodata file.
 suppressMessages(
-<<<<<<< HEAD
   geodata <- flepicommon::load_geodata_file(
     paste(
       config$subpop_setup$geodata, sep = "/"
@@ -184,16 +152,6 @@
     subpop_len = ifelse(config$name == "USA", opt$subpop_len, 0),
     state_name = ifelse(config$name == "USA" & state_level == TRUE, TRUE, FALSE)
   )
-=======
-    geodata <- flepicommon::load_geodata_file(
-        paste(
-            config$data_path,
-            config$spatial_setup$geodata, sep = "/"
-        ),
-        flepi_path = opt$flepi_path,
-        geoid_len = opt$geoid_len
-    )
->>>>>>> 424419fe
 )
 obs_subpop <- "subpop"
 
@@ -282,21 +240,13 @@
 ##Create heirarchical stats object if specified
 hierarchical_stats <- list()
 if ("hierarchical_stats_geo" %in% names(config$inference)) {
-<<<<<<< HEAD
   hierarchical_stats <- config$inference$hierarchical_stats_geo
-=======
-    hierarchical_stats <- config$inference$hierarchical_stats_geo
->>>>>>> 424419fe
 }
 
 ##Create priors if specified
 defined_priors <- list()
 if ("priors" %in% names(config$inference)) {
-<<<<<<< HEAD
   defined_priors <- config$inference$priors
-=======
-    defined_priors <- config$inference$priors
->>>>>>> 424419fe
 }
 
 
@@ -452,7 +402,6 @@
     seir_modifiers_scenario <- NULL
   }
 
-<<<<<<< HEAD
   for(outcome_modifiers_scenario in outcome_modifiers_scenarios) {
 
     if (!is.null(config$outcome_modifiers)){
@@ -587,69 +536,11 @@
     old_avg_chimeric_accept_rate <- chimeric_current_likelihood_data$accept_avg
 
     for (this_index in seq_len(opt$iterations_per_slot)) {
-=======
-    # obs <- inference::get_ground_truth(
-    #     data_path = data_path,
-    #     fips_codes = fips_codes_,
-    #     fips_column_name = obs_nodename,
-    #     start_date = gt_start_date,
-    #     end_date = gt_end_date,
-    #     gt_source = gt_source,
-    #     gt_scale = gt_scale,
-    #     variant_filename = config$seeding$variant_filename
-    # )
-
-    # Read observed ground truth
-    obs <- suppressMessages(
-        readr::read_csv(config$inference$gt_data_path,
-                        col_types = readr::cols(FIPS = readr::col_character(),
-                                                date = readr::col_date(),
-                                                source = readr::col_character(),
-                                                .default = readr::col_double()), )) %>%
-        dplyr::filter(FIPS %in% fips_codes_, date >= gt_start_date, date <= gt_end_date) %>%
-        dplyr::right_join(tidyr::expand_grid(FIPS = unique(.$FIPS), date = unique(.$date))) %>%
-        dplyr::mutate_if(is.numeric, dplyr::coalesce, 0) %>%
-        dplyr::rename(!!obs_nodename := FIPS)
-
-    # add aggregate groundtruth to the obs data for the likelihood calc
-    if (opt$incl_aggr_likelihood){
-        obs <- obs %>%
-            dplyr::bind_rows(
-                obs %>%
-                    dplyr::select(date, where(is.numeric)) %>%
-                    dplyr::group_by(date) %>%
-                    summarise(across(everything(), sum)) %>% # no likelihood is calculated for time periods with missing data for any subpop
-                    mutate(source = "Total",
-                           FIPS = "Total",
-                           geoid = "Total")
-            )
-    }
-
-    geonames <- unique(obs[[obs_nodename]])
-
-
-    ## Compute statistics
-    data_stats <- lapply(
-        geonames,
-        function(x) {
-            df <- obs[obs[[obs_nodename]] == x, ]
-            inference::getStats(
-                df,
-                "date",
-                "data_var",
-                stat_list = config$inference$statistics,
-                start_date = gt_start_date,
-                end_date = gt_end_date
-            )
-        }) %>%
-        set_names(geonames)
->>>>>>> 424419fe
 
       print(paste("Running iteration", this_index))
 
       startTimeCountEach = Sys.time()
 
-<<<<<<< HEAD
       ## Create filenames to save output from each iteration
       this_global_files <- inference::create_filename_list(run_id=opt$run_id,  prefix = setup_prefix, filepath_suffix=global_intermediate_filepath_suffix, filename_prefix=slotblock_filename_prefix, index=this_index)
       this_chimeric_files <- inference::create_filename_list(run_id=opt$run_id, prefix = setup_prefix, filepath_suffix=chimeric_intermediate_filepath_suffix, filename_prefix=slotblock_filename_prefix, index=this_index)
@@ -747,12 +638,8 @@
               dplyr::mutate(!!obs_nodename := "Total")
               )
           }
-
+          
         lhs <- unique(sim_hosp[[obs_subpop]])
-=======
-        sim_hosp <- dplyr::filter(sim_hosp, sim_hosp$time >= min(obs$date), sim_hosp$time <= max(obs$date))
-        lhs <- unique(sim_hosp[[obs_nodename]])
->>>>>>> 424419fe
         rhs <- unique(names(data_stats))
         all_locations <- rhs[rhs %in% lhs]
       } else {
@@ -940,7 +827,6 @@
         if (!is.null(config$initial_conditions)){
           new_init <- chimeric_acceptance_list$init
         }
-<<<<<<< HEAD
         if (!is.null(config$seeding)){
           new_seeding <- chimeric_acceptance_list$seeding
         }
@@ -951,161 +837,6 @@
         chimeric_current_likelihood_data <- chimeric_acceptance_list$ll
 
       } else { # Proposed values were globally accepted and will be copied to chimeric
-=======
-        chimeric_likelihood_data <- arrow::read_parquet(first_chimeric_files[['llik_filename']])
-        global_likelihood_data <- arrow::read_parquet(first_global_files[['llik_filename']])
-
-        ##Add initial perturbation sd values to parameter files----
-        initial_snpi <- inference::add_perturb_column_snpi(initial_snpi,config$interventions$settings)
-        initial_hnpi <- inference::add_perturb_column_hnpi(initial_hnpi,config$interventions$settings)
-
-        #Need to write these parameters back to the SAME chimeric file since they have a new column now
-        arrow::write_parquet(initial_snpi,first_chimeric_files[['snpi_filename']])
-        arrow::write_parquet(initial_hnpi,first_chimeric_files[['hnpi_filename']])
-
-        # Also need to add this column to the global file (it will always be equal in the first block) (MIGHT NOT BE WORKING)
-        arrow::write_parquet(initial_snpi,first_global_files[['snpi_filename']])
-        arrow::write_parquet(initial_hnpi,first_global_files[['hnpi_filename']])
-
-        #####Get the full likelihood (WHY IS THIS A DATA FRAME)
-        # Compute total loglik for each sim
-        global_likelihood <- sum(global_likelihood_data$ll)
-
-        #####LOOP NOTES
-        ### initial means accepted/current
-        ### current means proposed
-
-        startTimeCount=Sys.time()
-        ##Loop over simulations in this block ----
-
-        # keep track of running average global acceptance rate, since old global likelihood data not kept in memory. Each geoID has same value for acceptance rate in global case, so we just take the 1st entry
-        old_avg_global_accept_rate <- global_likelihood_data$accept_avg[1]
-
-        for (this_index in seq_len(opt$iterations_per_slot)) {
-            print(paste("Running simulation", this_index))
-
-            startTimeCountEach = Sys.time()
-
-            ## Create filenames
-
-            ## Using the prefixes, create standardized files of each type (e.g., seir) of the form
-            ## {variable}/{prefix}{block-1}.{run_id}.{variable}.{ext}
-            ## N.B.: prefix should end in "{block}."
-            this_global_files <- inference::create_filename_list(opt$run_id, global_local_prefix, this_index)
-            this_chimeric_files <- inference::create_filename_list(opt$run_id, chimeric_local_prefix, this_index)
-
-            ### Do perturbations from accepted parameters to get proposed parameters ----
-
-            if (!is.null(config$seeding)){
-                proposed_seeding <- inference::perturb_seeding(
-                    seeding = initial_seeding,
-                    date_sd = config$seeding$date_sd,
-                    date_bounds = c(gt_start_date, gt_end_date),
-                    amount_sd = config$seeding$amount_sd,
-                    continuous = !(opt$stoch_traj_flag)
-                )
-            } else {
-                proposed_seeding <- initial_seeding
-            }
-            proposed_snpi <- inference::perturb_snpi(initial_snpi, config$interventions$settings)
-            proposed_hnpi <- inference::perturb_hnpi(initial_hnpi, config$interventions$settings)
-            proposed_spar <- initial_spar
-            proposed_hpar <- inference::perturb_hpar(initial_hpar, config$outcomes$settings[[outcome_scenario]])
-            if (!is.null(config$initial_conditions)){
-                proposed_init <- initial_init
-            }
-
-            # since the first iteration is accepted by default, we don't perturb it
-            if ((opt$this_block == 1) && (current_index == 0)) {
-                proposed_snpi <- initial_snpi
-                proposed_hnpi <- initial_hnpi
-                proposed_spar <- initial_spar
-                proposed_hpar <- initial_hpar
-                if (!is.null(config$initial_conditions)){
-                    proposed_init <- initial_init
-                }
-                proposed_seeding <- initial_seeding
-            }
-
-            # proposed_snpi <- inference::perturb_snpi_from_file(initial_snpi, config$interventions$settings, chimeric_likelihood_data)
-            # proposed_hnpi <- inference::perturb_hnpi_from_file(initial_hnpi, config$interventions$settings, chimeric_likelihood_data)
-            # proposed_spar <- inference::perturb_spar_from_file(initial_spar, config$interventions$settings, chimeric_likelihood_data)
-            # proposed_hpar <- inference::perturb_hpar_from_file(initial_hpar, config$interventions$settings, chimeric_likelihood_data)
-
-
-            ## Write files that need to be written for other code to read
-            # writes to file  of the form variable/name/npi_scenario/outcome_scenario/run_id/global/intermediate/slot.block.iter.run_id.variable.ext
-            # if (!is.null(config$seeding)){
-                write.csv(proposed_seeding, this_global_files[['seed_filename']], row.names = FALSE)
-            # }
-
-            arrow::write_parquet(proposed_snpi,this_global_files[['snpi_filename']])
-            arrow::write_parquet(proposed_hnpi,this_global_files[['hnpi_filename']])
-            arrow::write_parquet(proposed_spar,this_global_files[['spar_filename']])
-            arrow::write_parquet(proposed_hpar,this_global_files[['hpar_filename']])
-            if (!is.null(config$initial_conditions)){
-                arrow::write_parquet(proposed_init,this_global_files[['init_filename']])
-            }
-
-            ## Update the prefix
-            gempyor_inference_runner$update_prefix(new_prefix=global_local_prefix)
-            ## Run the simulator
-            err <- gempyor_inference_runner$one_simulation(
-                sim_id2write=this_index,
-                load_ID=TRUE,
-                sim_id2load=this_index)
-            if (err != 0){
-                stop("InferenceSimulator failed to run")
-            }
-
-            if (config$inference$do_inference){
-                sim_hosp <- flepicommon::read_file_of_type(gsub(".*[.]","",this_global_files[['hosp_filename']]))(this_global_files[['hosp_filename']]) %>%
-                    dplyr::filter(time >= min(obs$date),time <= max(obs$date))
-
-                # add aggregate groundtruth to the obs data for the likelihood calc
-                if (opt$incl_aggr_likelihood){
-                    sim_hosp <- sim_hosp %>%
-                        dplyr::bind_rows(
-                            sim_hosp %>%
-                                dplyr::select(-tidyselect::all_of(obs_nodename), -starts_with("date")) %>%
-                                dplyr::group_by(time) %>%
-                                dplyr::summarise(dplyr::across(tidyselect::everything(), sum)) %>% # no likelihood is calculated for time periods with missing data for any subpop
-                                dplyr::mutate(!!obs_nodename := "Total")
-                        )
-                }
-
-                lhs <- unique(sim_hosp[[obs_nodename]])
-                rhs <- unique(names(data_stats))
-                all_locations <- rhs[rhs %in% lhs]
-            } else {
-                sim_hosp <- flepicommon::read_file_of_type(gsub(".*[.]","",this_global_files[['hosp_filename']]))(this_global_files[['hosp_filename']])
-                all_locations <- unique(sim_hosp[[obs_nodename]])
-                obs <- sim_hosp
-                data_stats <- sim_hosp
-            }
-
-            ## Compare model output to data and calculate likelihood ----
-            proposed_likelihood_data <- inference::aggregate_and_calc_loc_likelihoods(
-                all_locations = all_locations,
-                modeled_outcome = sim_hosp,
-                obs_nodename = obs_nodename,
-                targets_config = config[["inference"]][["statistics"]],
-                obs = obs,
-                ground_truth_data = data_stats,
-                hosp_file = this_global_files[["llik_filename"]],
-                hierarchical_stats = hierarchical_stats,
-                defined_priors = defined_priors,
-                geodata = geodata,
-                snpi = proposed_snpi,
-                hnpi = proposed_hnpi,
-                hpar = dplyr::mutate(
-                    proposed_hpar,
-                    parameter = paste(quantity, !!rlang::sym(obs_nodename), outcome, sep = "_")
-                ),
-                start_date = gt_start_date,
-                end_date = gt_end_date
-            )
->>>>>>> 424419fe
 
         print("Resetting chimeric values to global due to global acceptance")
         if (!is.null(config$initial_conditions)){
@@ -1207,143 +938,11 @@
 
       }
 
-<<<<<<< HEAD
       ## Run garbage collector to clear memory and prevent memory leakage
       # gc_after_a_number <- 1 ## # Garbage collection every 1 iteration
       if (this_index %% 1 == 0){
         gc()
       }
-=======
-                #This carries forward to next iteration as current global likelihood
-                global_likelihood <- proposed_likelihood
-                #This carries forward to next iteration as current global likelihood data
-                global_likelihood_data <- proposed_likelihood_data
-
-                if (opt$reset_chimeric_on_accept) {
-                    reset_chimeric_files <- TRUE
-                }
-
-                warning("Removing unused files")
-                sapply(old_global_files, file.remove)
-
-            } else {
-                print("**** REJECT (Recording) ****")
-                warning("Removing unused files")
-                if (this_index < opt$iterations_per_slot) {
-                    sapply(this_global_files, file.remove)
-                }
-            }
-
-            effective_index <- (opt$this_block - 1) * opt$iterations_per_slot + this_index
-            avg_global_accept_rate <- ((effective_index-1)*old_avg_global_accept_rate + proposed_likelihood_data$accept)/(effective_index) # update running average acceptance probability
-            proposed_likelihood_data$accept_avg <- avg_global_accept_rate
-            proposed_likelihood_data$accept_prob <- exp(min(c(0, proposed_likelihood - global_likelihood))) #acceptance probability
-
-
-            old_avg_global_accept_rate <- avg_global_accept_rate # keep track, since old global likelihood data not kept in memory
-
-            ## Print average global acceptance rate
-            # print(paste("Average global acceptance rate: ",formatC(100*avg_global_accept_rate,digits=2,format="f"),"%"))
-
-            # prints to file of the form llik/name/npi_scenario/outcome_scenario/run_id/global/intermediate/slot.block.iter.run_id.llik.ext
-            arrow::write_parquet(proposed_likelihood_data, this_global_files[['llik_filename']])
-
-            # keep track of running average chimeric acceptance rate, for each geoID, since old chimeric likelihood data not kept in memory
-            old_avg_chimeric_accept_rate <- chimeric_likelihood_data$accept_avg
-
-            if (!reset_chimeric_files) {
-                ## Chimeric likelihood acceptance or rejection decisions (one round) -----
-                #  "Chimeric" means GeoID-specific
-
-                seeding_npis_list <- inference::accept_reject_new_seeding_npis(
-                    seeding_orig = initial_seeding,
-                    seeding_prop = proposed_seeding,
-                    snpi_orig = initial_snpi,
-                    snpi_prop = proposed_snpi,
-                    hnpi_orig = initial_hnpi,
-                    hnpi_prop = proposed_hnpi,
-                    hpar_orig = initial_hpar,
-                    hpar_prop = proposed_hpar,
-                    orig_lls = chimeric_likelihood_data,
-                    prop_lls = proposed_likelihood_data
-                )
-
-
-                # Update accepted parameters to start next simulation
-                initial_seeding <- seeding_npis_list$seeding
-                initial_snpi <- seeding_npis_list$snpi
-                initial_hnpi <- seeding_npis_list$hnpi
-                initial_hpar <- seeding_npis_list$hpar
-                chimeric_likelihood_data <- seeding_npis_list$ll
-            } else {
-                print("Resetting chimeric files to global")
-                initial_seeding <- proposed_seeding
-                initial_snpi <- proposed_snpi
-                initial_hnpi <- proposed_hnpi
-                initial_hpar <- proposed_hpar
-                chimeric_likelihood_data <- global_likelihood_data
-                reset_chimeric_files <- FALSE
-            }
-
-            # Update running average acceptance rate
-            # update running average acceptance probability. CHECK, this depends on values being in same order in both dataframes. Better to bind??
-            effective_index <- (opt$this_block - 1) * opt$iterations_per_slot + this_index
-            chimeric_likelihood_data$accept_avg <- ((effective_index - 1) * old_avg_chimeric_accept_rate + chimeric_likelihood_data$accept) / (effective_index)
-
-            ## Write accepted parameters to file
-            # writes to file of the form variable/name/npi_scenario/outcome_scenario/run_id/chimeric/intermediate/slot.block.iter.run_id.variable.ext
-            write.csv(initial_seeding,this_chimeric_files[['seed_filename']], row.names = FALSE)
-            arrow::write_parquet(initial_snpi,this_chimeric_files[['snpi_filename']])
-            arrow::write_parquet(initial_hnpi,this_chimeric_files[['hnpi_filename']])
-            arrow::write_parquet(initial_spar,this_chimeric_files[['spar_filename']])
-            arrow::write_parquet(initial_hpar,this_chimeric_files[['hpar_filename']])
-            arrow::write_parquet(chimeric_likelihood_data, this_chimeric_files[['llik_filename']])
-
-            print(paste("Current index is ",current_index))
-
-            ###Memory management
-            rm(proposed_snpi)
-            rm(proposed_hnpi)
-            rm(proposed_hpar)
-            rm(proposed_seeding)
-
-            endTimeCountEach=difftime(Sys.time(), startTimeCountEach, units = "secs")
-            print(paste("Time to run this MCMC iteration is ",formatC(endTimeCountEach,digits=2,format="f")," seconds"))
-
-            # memory profiler to diagnose memory creep
-
-            if (opt$memory_profiling){
-
-                if (this_index %% opt$memory_profiling_iters == 0 | this_index == 1){
-                    tot_objs_ <- as.numeric(object.size(x=lapply(ls(all.names = TRUE), get)) * 9.31e-10)
-                    tot_mem_ <- sum(gc()[,2]) / 1000
-                    curr_obj_sizes <- data.frame('object' = ls()) %>%
-                        dplyr::mutate(size_unit = object %>% sapply(. %>% get() %>% object.size %>% format(., unit = 'Mb')),
-                                      size = as.numeric(sapply(strsplit(size_unit, split = ' '), FUN = function(x) x[1])),
-                                      unit = factor(sapply(strsplit(size_unit, split = ' '), FUN = function(x) x[2]), levels = c('Gb', 'Mb', 'Kb', 'bytes'))) %>%
-                        dplyr::arrange(unit, dplyr::desc(size)) %>%
-                        dplyr::select(-size_unit) %>% dplyr::as_tibble() %>%
-                        dplyr::mutate(unit = as.character(unit))
-                    curr_obj_sizes <- curr_obj_sizes %>%
-                        dplyr::add_row(object = c("TOTAL_MEMORY", "TOTAL_OBJECTS"),
-                                       size = c(tot_mem_, tot_objs_),
-                                       unit = c("Gb", "Gb"),
-                                       .before = 1)
-
-                    this_global_memprofile <- inference::create_filename_list(opt$run_id, global_local_prefix, this_index,
-                                                                              types = "memprof", extensions = "parquet")
-                    arrow::write_parquet(curr_obj_sizes, this_global_memprofile[['memprof_filename']])
-                    rm(curr_obj_sizes)
-                }
-
-            }
-
-            ## Run garbage collector to clear memory and prevent memory leakage
-            # gc_after_a_number <- 1 ## # Garbage collection every 1 iteration
-            if (this_index %% 1 == 0){
-                gc()
-            }
->>>>>>> 424419fe
 
       # Ending this MCMC iteration
       
