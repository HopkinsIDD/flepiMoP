--- conflicted
+++ resolved
@@ -117,11 +117,7 @@
         subpop_len = opt$subpop_len
     )
 )
-<<<<<<< HEAD
-obs_subpop <- config$spatial_setup$subpop
-=======
 obs_subpop <- config$subpop_setup$subpop
->>>>>>> 65772291
 
 ##Load simulations per slot from config if not defined on command line
 ##command options take precedence
