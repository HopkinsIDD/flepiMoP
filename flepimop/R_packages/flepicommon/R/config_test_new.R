--- conflicted
+++ resolved
@@ -153,11 +153,7 @@
   return(TRUE)
 }
 
-<<<<<<< HEAD
-validation_list$spatial_setup$subpop <- function(value, full_config,config_name) {
-=======
 validation_list$subpop_setup$subpop <- function(value, full_config,config_name) {
->>>>>>> 240ac6cf
   if (is.null(value)) {
     print("No subpops mentioned") #Should display a better error message than subpop.
     return(FALSE)
