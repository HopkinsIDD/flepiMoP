--- conflicted
+++ resolved
@@ -575,12 +575,8 @@
   orig_lls$accept_prob <- min(1,ratio) # added column for acceptance decision
 
   for (subpop in orig_lls$subpop[accept]) {
-<<<<<<< HEAD
-    rc_seeding[rc_seeding$subpop == subpop, ] <- seeding_prop[seeding_prop$subpop ==subpop, ]
-=======
     rc_seeding[rc_seeding$subpop == subpop, ] <- seeding_prop[seeding_prop$subpop == subpop, ]
     rc_init[rc_init$subpop == subpop, ] <- init_prop[init_prop$subpop == subpop, ]
->>>>>>> 240ac6cf
     rc_snpi[rc_snpi$subpop == subpop, ] <- snpi_prop[snpi_prop$subpop == subpop, ]
     rc_hnpi[rc_hnpi$subpop == subpop, ] <- hnpi_prop[hnpi_prop$subpop == subpop, ]
     rc_hpar[rc_hpar$subpop == subpop, ] <- hpar_prop[hpar_prop$subpop == subpop, ]
