context("perform_MCMC_step_copies")


<<<<<<< HEAD
    ## ** NEED TO REVISE TO WORK!!! ***

# 
# ##THESE TESTS CAN BE MADE MORE DETAILED...JUST MAKING PLACE HOLDERS
# test_that("MCMC step copies (global) are correctly performed when we are not at the start of a block", {
#     
#     
#     
#     ## ** NEED TO REVISE TO WORK!!! ***
#     
#     ##some information on our phantom runs
#     current_index <- 2
#     slot <- 2
#     block <- 5
#     run_id <- "TEST_RUN"
#     slot_prefix <- flepicommon::create_prefix("config","seir_modifiers_scenario","outcome_modifiers_scenario",run_id,sep='/',trailing_separator='/')
#     gf_prefix <- flepicommon::create_prefix(prefix=slot_prefix,'global','final',sep='/',trailing_separator='/')
#     gi_prefix <- flepicommon::create_prefix(prefix=slot_prefix,'global','intermediate',sep='/',trailing_separator='/')
#     global_block_prefix <- flepicommon::create_prefix(prefix=gi_prefix, slot=list(slot,"%09d"), sep='.',
#                                                       trailing_separator='.')
#     global_local_prefix <- flepicommon::create_prefix(prefix=global_block_prefix, slot=list(slot,"%09d"), sep='.',
#                                                       trailing_separator='.')
#     slotblock_filename_prefix <- flepicommon::create_prefix(slot=list(slot,"%09d"), block=list(block,"%09d"), sep='.', trailing_separator='.')
# 
#     
#     ##To be save make a directory
#     dir.create("MCMC_step_copy_test")
#     setwd("MCMC_step_copy_test")
#     ##get file names
#     seed_src <- flepicommon::create_file_name(run_id=run_id, prefix=global_local_prefix, filepath_suffix=gi_prefix, filename_prefix=slotblock_filename_prefix, index=current_index,'seed','csv')
#     init_src <- flepicommon::create_file_name(run_id=run_id, prefix=global_local_prefix, filepath_suffix=gi_prefix, filename_prefix=slotblock_filename_prefix, index=current_index,'init','parquet')
#     seir_src <- flepicommon::create_file_name(run_id=run_id, prefix=global_local_prefix, filepath_suffix=gi_prefix, filename_prefix=slotblock_filename_prefix, index=current_index,'seir','parquet')
#     hosp_src <- flepicommon::create_file_name(run_id=run_id, prefix=global_local_prefix, filepath_suffix=gi_prefix, filename_prefix=slotblock_filename_prefix, index=current_index,'hosp','parquet')
#     llik_src <- flepicommon::create_file_name(run_id=run_id, prefix=global_local_prefix, filepath_suffix=gi_prefix, filename_prefix=slotblock_filename_prefix, index=current_index,'llik','parquet')
#     snpi_src <- flepicommon::create_file_name(run_id=run_id, prefix=global_local_prefix, filepath_suffix=gi_prefix, filename_prefix=slotblock_filename_prefix, index=current_index,'snpi','parquet')
#     spar_src <- flepicommon::create_file_name(run_id=run_id, prefix=global_local_prefix, filepath_suffix=gi_prefix, filename_prefix=slotblock_filename_prefix, index=current_index,'spar','parquet')
#     hnpi_src <- flepicommon::create_file_name(run_id=run_id, prefix=global_local_prefix, filepath_suffix=gi_prefix, filename_prefix=slotblock_filename_prefix, index=current_index,'hnpi','parquet')
#     hpar_src <- flepicommon::create_file_name(run_id=run_id, prefix=global_local_prefix, filepath_suffix=gi_prefix, filename_prefix=slotblock_filename_prefix, index=current_index,'hpar','parquet')
# 
# 
# 
#     ##create the copy from  files
#     readr::write_csv(data.frame(file="seed"), seed_src)
#     arrow::write_parquet(data.frame(file="init"), init_src)
#     arrow::write_parquet(data.frame(file="seir"), seir_src)
#     arrow::write_parquet(data.frame(file="hosp"), hosp_src)
#     arrow::write_parquet(data.frame(file="llik"), llik_src)
#     arrow::write_parquet(data.frame(file="snpi"), snpi_src)
#     arrow::write_parquet(data.frame(file="spar"), spar_src)
#     arrow::write_parquet(data.frame(file="hnpi"), hnpi_src)
#     arrow::write_parquet(data.frame(file="hpar"), hpar_src)
# 
#     ##print(hosp_src)
#     ##print(flepicommon::create_file_name(run_id=run_id, prefix=gf_prefix,slot,'hosp','parquet'))
# 
#     res <- perform_MCMC_step_copies_global(current_index,
#                                     slot,
#                                     block,
#                                     run_id,
#                                     global_local_prefix,
#                                     gf_prefix,
#                                     global_block_prefix)
# 
# 
#     expect_equal(prod(unlist(res)),1)
# 
#     ##clean up
#     setwd("..")
#     unlink("MCMC_step_copy_test", recursive=TRUE)
# 
# })
# 
# 
# test_that("MCMC step copies (global) are correctly performed when we are at the start of a block", {
#     ##some information on our phantom runs
#     current_index <- 0
#     slot <- 2
#     block <- 5
#     run_id <- "TEST_RUN"
#     slot_prefix <- flepicommon::create_prefix("config","seir_modifiers_scenario","outcome_modifiers_scenario",run_id,sep='/',trailing_separator='/')
#     gf_prefix <- flepicommon::create_prefix(prefix=slot_prefix,'global','final',sep='/',trailing_separator='/')
#     gi_prefix <- flepicommon::create_prefix(prefix=slot_prefix,'global','intermediate',sep='/',trailing_separator='/')
#     global_block_prefix <- flepicommon::create_prefix(prefix=gi_prefix, slot=list(slot,"%09d"), sep='.',
#                                                       trailing_separator='.')
#     global_local_prefix <- flepicommon::create_prefix(prefix=global_block_prefix, slot=list(slot,"%09d"), sep='.',
#                                                       trailing_separator='.')
# 
#     ##To be save make a direectory
#     dir.create("MCMC_step_copy_test")
#     setwd("MCMC_step_copy_test")
#     ##get file names
#     seed_src <- flepicommon::create_file_name(run_id=run_id, prefix=global_block_prefix,block-1,'seed','csv')
#     init_src <- flepicommon::create_file_name(run_id=run_id, prefix=global_block_prefix,block-1,'init','parquet')
#     seir_src <- flepicommon::create_file_name(run_id=run_id, prefix=global_block_prefix,block-1,'seir','parquet')
#     hosp_src <- flepicommon::create_file_name(run_id=run_id, prefix=global_block_prefix,block-1,'hosp','parquet')
#     llik_src <- flepicommon::create_file_name(run_id=run_id, prefix=global_block_prefix,block-1,'llik','parquet')
#     snpi_src <- flepicommon::create_file_name(run_id=run_id, prefix=global_block_prefix,block-1,'snpi','parquet')
#     spar_src <- flepicommon::create_file_name(run_id=run_id, prefix=global_block_prefix,block-1,'spar','parquet')
#     hnpi_src <- flepicommon::create_file_name(run_id=run_id, prefix=global_block_prefix,block-1,'hnpi','parquet')
#     hpar_src <- flepicommon::create_file_name(run_id=run_id, prefix=global_block_prefix,block-1,'hpar','parquet')
# 
#     ##create the copy from  files
#     readr::write_csv(data.frame(file="seed"), seed_src)
#     arrow::write_parquet(data.frame(file="init"), init_src)
#     arrow::write_parquet(data.frame(file="seir"), seir_src)
#     arrow::write_parquet(data.frame(file="hosp"), hosp_src)
#     arrow::write_parquet(data.frame(file="llik"), llik_src)
#     arrow::write_parquet(data.frame(file="snpi"), snpi_src)
#     arrow::write_parquet(data.frame(file="spar"), spar_src)
#     arrow::write_parquet(data.frame(file="hnpi"), hnpi_src)
#     arrow::write_parquet(data.frame(file="hpar"), hpar_src)
# 
#     print(hosp_src)
#     print(flepicommon::create_file_name(run_id=run_id, prefix=global_block_prefix,block,'hosp','parquet'))
# 
#     res <- perform_MCMC_step_copies_global(current_index,
#                                     slot,
#                                     block,
#                                     run_id,
#                                     global_local_prefix,
#                                     gf_prefix,
#                                     global_block_prefix)
# 
# 
#     expect_equal(prod(unlist(res)),1)
# 
#     ##clean up
#     setwd("..")
#     unlink("MCMC_step_copy_test", recursive=TRUE)
# 
# })
# 
# 
# test_that("MCMC step copies (chimeric) are correctly performed when we are not at the start of a block", {
#     ##some information on our phantom runs
#     current_index <- 2
#     slot <- 2
#     block <- 5
#     run_id <- "TEST_RUN"
#     slot_prefix <- flepicommon::create_prefix("config","seir_modifiers_scenario","outcome_modifiers_scenario",run_id,sep='/',trailing_separator='/')
#     cf_prefix <- flepicommon::create_prefix(prefix=slot_prefix,'chimeric','final',sep='/',trailing_separator='/')
#     ci_prefix <- flepicommon::create_prefix(prefix=slot_prefix,'chimeric','intermediate',sep='/',trailing_separator='/')
#     chimeric_block_prefix <- flepicommon::create_prefix(prefix=ci_prefix, slot=list(slot,"%09d"), sep='.',
#                                                       trailing_separator='.')
#     chimeric_local_prefix <- flepicommon::create_prefix(prefix=chimeric_block_prefix, slot=list(slot,"%09d"), sep='.',
#                                                       trailing_separator='.')
# 
#     ##To be save make a directory
#     dir.create("MCMC_step_copy_test")
#     setwd("MCMC_step_copy_test")
#     ##get file names
#     seed_src <- flepicommon::create_file_name(run_id=run_id, prefix=chimeric_local_prefix,current_index,'seed','csv')
#     seir_src <- flepicommon::create_file_name(run_id=run_id, prefix=chimeric_local_prefix,current_index,'seir','parquet')
#     hosp_src <- flepicommon::create_file_name(run_id=run_id, prefix=chimeric_local_prefix,current_index,'hosp','parquet')
#     llik_src <- flepicommon::create_file_name(run_id=run_id, prefix=chimeric_local_prefix,current_index,'llik','parquet')
#     snpi_src <- flepicommon::create_file_name(run_id=run_id, prefix=chimeric_local_prefix,current_index,'snpi','parquet')
#     spar_src <- flepicommon::create_file_name(run_id=run_id, prefix=chimeric_local_prefix,current_index,'spar','parquet')
#     hnpi_src <- flepicommon::create_file_name(run_id=run_id, prefix=chimeric_local_prefix,current_index,'hnpi','parquet')
#     hpar_src <- flepicommon::create_file_name(run_id=run_id, prefix=chimeric_local_prefix,current_index,'hpar','parquet')
# 
# 
# 
#     ##create the copy from  files
#     arrow::write_parquet(data.frame(file="seed"), seed_src)
#     arrow::write_parquet(data.frame(file="seir"), seir_src)
#     arrow::write_parquet(data.frame(file="hosp"), hosp_src)
#     arrow::write_parquet(data.frame(file="llik"), llik_src)
#     arrow::write_parquet(data.frame(file="snpi"), snpi_src)
#     arrow::write_parquet(data.frame(file="spar"), spar_src)
#     arrow::write_parquet(data.frame(file="hnpi"), hnpi_src)
#     arrow::write_parquet(data.frame(file="hpar"), hpar_src)
# 
#     ##print(hosp_src)
#     ##print(flepicommon::create_file_name(run_id=run_id, prefix=cf_prefix,slot,'hosp','parquet'))
# 
#     res <- perform_MCMC_step_copies_chimeric(current_index,
#                                            slot,
#                                            block,
#                                            run_id,
#                                            chimeric_local_prefix,
#                                            cf_prefix,
#                                            chimeric_block_prefix)
# 
# 
#     expect_equal(prod(unlist(res)),1)
# 
#     ##clean up
#     setwd("..")
#     unlink("MCMC_step_copy_test", recursive=TRUE)
# 
# 
# })
# 
# 
# test_that("MCMC step copies (chimeric) are correctly performed when we are at the start of a block", {
#     ##some information on our phantom runs
#     current_index <- 0
#     slot <- 2
#     block <- 5
#     run_id <- "TEST_RUN"
#     slot_prefix <- flepicommon::create_prefix("config","seir_modifiers_scenario","outcome_modifiers_scenario",run_id,sep='/',trailing_separator='/')
#     cf_prefix <- flepicommon::create_prefix(prefix=slot_prefix,'chimeric','final',sep='/',trailing_separator='/')
#     ci_prefix <- flepicommon::create_prefix(prefix=slot_prefix,'chimeric','intermediate',sep='/',trailing_separator='/')
#     chimeric_block_prefix <- flepicommon::create_prefix(prefix=ci_prefix, slot=list(slot,"%09d"), sep='.',
#                                                       trailing_separator='.')
#     chimeric_local_prefix <- flepicommon::create_prefix(prefix=chimeric_block_prefix, slot=list(slot,"%09d"), sep='.',
#                                                       trailing_separator='.')
# 
#     ##To be save make a direectory
#     dir.create("MCMC_step_copy_test")
#     setwd("MCMC_step_copy_test")
#     ##get file names
#     seed_src <- flepicommon::create_file_name(run_id=run_id, prefix=chimeric_block_prefix,block-1,'seed','csv')
#     seir_src <- flepicommon::create_file_name(run_id=run_id, prefix=chimeric_block_prefix,block-1,'seir','parquet')
#     hosp_src <- flepicommon::create_file_name(run_id=run_id, prefix=chimeric_block_prefix,block-1,'hosp','parquet')
#     llik_src <- flepicommon::create_file_name(run_id=run_id, prefix=chimeric_block_prefix,block-1,'llik','parquet')
#     snpi_src <- flepicommon::create_file_name(run_id=run_id, prefix=chimeric_block_prefix,block-1,'snpi','parquet')
#     spar_src <- flepicommon::create_file_name(run_id=run_id, prefix=chimeric_block_prefix,block-1,'spar','parquet')
#     hnpi_src <- flepicommon::create_file_name(run_id=run_id, prefix=chimeric_block_prefix,block-1,'hnpi','parquet')
#     hpar_src <- flepicommon::create_file_name(run_id=run_id, prefix=chimeric_block_prefix,block-1,'hpar','parquet')
# 
# 
# 
#     ##create the copy from  files
#     arrow::write_parquet(data.frame(file="seed"), seed_src)
#     arrow::write_parquet(data.frame(file="seir"), seir_src)
#     arrow::write_parquet(data.frame(file="hosp"), hosp_src)
#     arrow::write_parquet(data.frame(file="llik"), llik_src)
#     arrow::write_parquet(data.frame(file="snpi"), snpi_src)
#     arrow::write_parquet(data.frame(file="spar"), spar_src)
#     arrow::write_parquet(data.frame(file="hnpi"), hnpi_src)
#     arrow::write_parquet(data.frame(file="hpar"), hpar_src)
# 
#     print(hosp_src)
#     print(flepicommon::create_file_name(run_id=run_id, prefix=chimeric_block_prefix,block,'hosp','parquet'))
# 
#     res <- perform_MCMC_step_copies_chimeric(current_index,
#                                            slot,
#                                            block,
#                                            run_id,
#                                            chimeric_local_prefix,
#                                            cf_prefix,
#                                            chimeric_block_prefix)
# 
# 
#     expect_equal(prod(unlist(res)),1)
# 
#     ##clean up
#     setwd("..")
#     unlink("MCMC_step_copy_test", recursive=TRUE)
=======
##THESE TESTS CAN BE MADE MORE DETAILED...JUST MAKING PLACE HOLDERS
test_that("MCMC step copies (global) are correctly performed when we are not at the start of a block", {
    
    
    
    skip("These tests need to be revised to work with new file structures.")
    ## ** NEED TO REVISE TO WORK!!! ***
    
    ##some information on our phantom runs
    current_index <- 2
    slot <- 2
    block <- 5
    run_id <- "TEST_RUN"
    slot_prefix <- flepicommon::create_prefix("config","seir_modifiers_scenario","outcome_modifiers_scenario",run_id,sep='/',trailing_separator='/')
    gf_prefix <- flepicommon::create_prefix(prefix=slot_prefix,'global','final',sep='/',trailing_separator='/')
    gi_prefix <- flepicommon::create_prefix(prefix=slot_prefix,'global','intermediate',sep='/',trailing_separator='/')
    global_block_prefix <- flepicommon::create_prefix(prefix=gi_prefix, slot=list(slot,"%09d"), sep='.',
                                                      trailing_separator='.')
    global_local_prefix <- flepicommon::create_prefix(prefix=global_block_prefix, slot=list(slot,"%09d"), sep='.',
                                                      trailing_separator='.')
    slotblock_filename_prefix <- flepicommon::create_prefix(slot=list(slot,"%09d"), block=list(block,"%09d"), sep='.', trailing_separator='.')

    
    ##To be save make a directory
    dir.create("MCMC_step_copy_test")
    setwd("MCMC_step_copy_test")
    ##get file names
    seed_src <- flepicommon::create_file_name(run_id=run_id, prefix=global_local_prefix, filepath_suffix=gi_prefix, filename_prefix=slotblock_filename_prefix, index=current_index,'seed','csv')
    init_src <- flepicommon::create_file_name(run_id=run_id, prefix=global_local_prefix, filepath_suffix=gi_prefix, filename_prefix=slotblock_filename_prefix, index=current_index,'init','parquet')
    seir_src <- flepicommon::create_file_name(run_id=run_id, prefix=global_local_prefix, filepath_suffix=gi_prefix, filename_prefix=slotblock_filename_prefix, index=current_index,'seir','parquet')
    hosp_src <- flepicommon::create_file_name(run_id=run_id, prefix=global_local_prefix, filepath_suffix=gi_prefix, filename_prefix=slotblock_filename_prefix, index=current_index,'hosp','parquet')
    llik_src <- flepicommon::create_file_name(run_id=run_id, prefix=global_local_prefix, filepath_suffix=gi_prefix, filename_prefix=slotblock_filename_prefix, index=current_index,'llik','parquet')
    snpi_src <- flepicommon::create_file_name(run_id=run_id, prefix=global_local_prefix, filepath_suffix=gi_prefix, filename_prefix=slotblock_filename_prefix, index=current_index,'snpi','parquet')
    spar_src <- flepicommon::create_file_name(run_id=run_id, prefix=global_local_prefix, filepath_suffix=gi_prefix, filename_prefix=slotblock_filename_prefix, index=current_index,'spar','parquet')
    hnpi_src <- flepicommon::create_file_name(run_id=run_id, prefix=global_local_prefix, filepath_suffix=gi_prefix, filename_prefix=slotblock_filename_prefix, index=current_index,'hnpi','parquet')
    hpar_src <- flepicommon::create_file_name(run_id=run_id, prefix=global_local_prefix, filepath_suffix=gi_prefix, filename_prefix=slotblock_filename_prefix, index=current_index,'hpar','parquet')



    ##create the copy from  files
    readr::write_csv(data.frame(file="seed"), seed_src)
    arrow::write_parquet(data.frame(file="init"), init_src)
    arrow::write_parquet(data.frame(file="seir"), seir_src)
    arrow::write_parquet(data.frame(file="hosp"), hosp_src)
    arrow::write_parquet(data.frame(file="llik"), llik_src)
    arrow::write_parquet(data.frame(file="snpi"), snpi_src)
    arrow::write_parquet(data.frame(file="spar"), spar_src)
    arrow::write_parquet(data.frame(file="hnpi"), hnpi_src)
    arrow::write_parquet(data.frame(file="hpar"), hpar_src)

    ##print(hosp_src)
    ##print(flepicommon::create_file_name(run_id=run_id, prefix=gf_prefix,slot,'hosp','parquet'))

    res <- perform_MCMC_step_copies_global(current_index,
                                    slot,
                                    block,
                                    run_id,
                                    global_local_prefix,
                                    gf_prefix,
                                    global_block_prefix)


    expect_equal(prod(unlist(res)),1)

    ##clean up
    setwd("..")
    unlink("MCMC_step_copy_test", recursive=TRUE)

})


test_that("MCMC step copies (global) are correctly performed when we are at the start of a block", {
    ##some information on our phantom runs
    current_index <- 0
    slot <- 2
    block <- 5
    run_id <- "TEST_RUN"
    slot_prefix <- flepicommon::create_prefix("config","seir_modifiers_scenario","outcome_modifiers_scenario",run_id,sep='/',trailing_separator='/')
    gf_prefix <- flepicommon::create_prefix(prefix=slot_prefix,'global','final',sep='/',trailing_separator='/')
    gi_prefix <- flepicommon::create_prefix(prefix=slot_prefix,'global','intermediate',sep='/',trailing_separator='/')
    global_block_prefix <- flepicommon::create_prefix(prefix=gi_prefix, slot=list(slot,"%09d"), sep='.',
                                                      trailing_separator='.')
    global_local_prefix <- flepicommon::create_prefix(prefix=global_block_prefix, slot=list(slot,"%09d"), sep='.',
                                                      trailing_separator='.')

    ##To be save make a direectory
    dir.create("MCMC_step_copy_test")
    setwd("MCMC_step_copy_test")
    ##get file names
    seed_src <- flepicommon::create_file_name(run_id=run_id, prefix=global_block_prefix,block-1,'seed','csv')
    init_src <- flepicommon::create_file_name(run_id=run_id, prefix=global_block_prefix,block-1,'init','parquet')
    seir_src <- flepicommon::create_file_name(run_id=run_id, prefix=global_block_prefix,block-1,'seir','parquet')
    hosp_src <- flepicommon::create_file_name(run_id=run_id, prefix=global_block_prefix,block-1,'hosp','parquet')
    llik_src <- flepicommon::create_file_name(run_id=run_id, prefix=global_block_prefix,block-1,'llik','parquet')
    snpi_src <- flepicommon::create_file_name(run_id=run_id, prefix=global_block_prefix,block-1,'snpi','parquet')
    spar_src <- flepicommon::create_file_name(run_id=run_id, prefix=global_block_prefix,block-1,'spar','parquet')
    hnpi_src <- flepicommon::create_file_name(run_id=run_id, prefix=global_block_prefix,block-1,'hnpi','parquet')
    hpar_src <- flepicommon::create_file_name(run_id=run_id, prefix=global_block_prefix,block-1,'hpar','parquet')

    ##create the copy from  files
    readr::write_csv(data.frame(file="seed"), seed_src)
    arrow::write_parquet(data.frame(file="init"), init_src)
    arrow::write_parquet(data.frame(file="seir"), seir_src)
    arrow::write_parquet(data.frame(file="hosp"), hosp_src)
    arrow::write_parquet(data.frame(file="llik"), llik_src)
    arrow::write_parquet(data.frame(file="snpi"), snpi_src)
    arrow::write_parquet(data.frame(file="spar"), spar_src)
    arrow::write_parquet(data.frame(file="hnpi"), hnpi_src)
    arrow::write_parquet(data.frame(file="hpar"), hpar_src)

    print(hosp_src)
    print(flepicommon::create_file_name(run_id=run_id, prefix=global_block_prefix,block,'hosp','parquet'))

    res <- perform_MCMC_step_copies_global(current_index,
                                    slot,
                                    block,
                                    run_id,
                                    global_local_prefix,
                                    gf_prefix,
                                    global_block_prefix)


    expect_equal(prod(unlist(res)),1)

    ##clean up
    setwd("..")
    unlink("MCMC_step_copy_test", recursive=TRUE)

})


test_that("MCMC step copies (chimeric) are correctly performed when we are not at the start of a block", {
    ##some information on our phantom runs
    current_index <- 2
    slot <- 2
    block <- 5
    run_id <- "TEST_RUN"
    slot_prefix <- flepicommon::create_prefix("config","seir_modifiers_scenario","outcome_modifiers_scenario",run_id,sep='/',trailing_separator='/')
    cf_prefix <- flepicommon::create_prefix(prefix=slot_prefix,'chimeric','final',sep='/',trailing_separator='/')
    ci_prefix <- flepicommon::create_prefix(prefix=slot_prefix,'chimeric','intermediate',sep='/',trailing_separator='/')
    chimeric_block_prefix <- flepicommon::create_prefix(prefix=ci_prefix, slot=list(slot,"%09d"), sep='.',
                                                      trailing_separator='.')
    chimeric_local_prefix <- flepicommon::create_prefix(prefix=chimeric_block_prefix, slot=list(slot,"%09d"), sep='.',
                                                      trailing_separator='.')

    ##To be save make a directory
    dir.create("MCMC_step_copy_test")
    setwd("MCMC_step_copy_test")
    ##get file names
    seed_src <- flepicommon::create_file_name(run_id=run_id, prefix=chimeric_local_prefix,current_index,'seed','csv')
    seir_src <- flepicommon::create_file_name(run_id=run_id, prefix=chimeric_local_prefix,current_index,'seir','parquet')
    hosp_src <- flepicommon::create_file_name(run_id=run_id, prefix=chimeric_local_prefix,current_index,'hosp','parquet')
    llik_src <- flepicommon::create_file_name(run_id=run_id, prefix=chimeric_local_prefix,current_index,'llik','parquet')
    snpi_src <- flepicommon::create_file_name(run_id=run_id, prefix=chimeric_local_prefix,current_index,'snpi','parquet')
    spar_src <- flepicommon::create_file_name(run_id=run_id, prefix=chimeric_local_prefix,current_index,'spar','parquet')
    hnpi_src <- flepicommon::create_file_name(run_id=run_id, prefix=chimeric_local_prefix,current_index,'hnpi','parquet')
    hpar_src <- flepicommon::create_file_name(run_id=run_id, prefix=chimeric_local_prefix,current_index,'hpar','parquet')



    ##create the copy from  files
    arrow::write_parquet(data.frame(file="seed"), seed_src)
    arrow::write_parquet(data.frame(file="seir"), seir_src)
    arrow::write_parquet(data.frame(file="hosp"), hosp_src)
    arrow::write_parquet(data.frame(file="llik"), llik_src)
    arrow::write_parquet(data.frame(file="snpi"), snpi_src)
    arrow::write_parquet(data.frame(file="spar"), spar_src)
    arrow::write_parquet(data.frame(file="hnpi"), hnpi_src)
    arrow::write_parquet(data.frame(file="hpar"), hpar_src)

    ##print(hosp_src)
    ##print(flepicommon::create_file_name(run_id=run_id, prefix=cf_prefix,slot,'hosp','parquet'))

    res <- perform_MCMC_step_copies_chimeric(current_index,
                                           slot,
                                           block,
                                           run_id,
                                           chimeric_local_prefix,
                                           cf_prefix,
                                           chimeric_block_prefix)


    expect_equal(prod(unlist(res)),1)

    ##clean up
    setwd("..")
    unlink("MCMC_step_copy_test", recursive=TRUE)


})


test_that("MCMC step copies (chimeric) are correctly performed when we are at the start of a block", {
    ##some information on our phantom runs
    current_index <- 0
    slot <- 2
    block <- 5
    run_id <- "TEST_RUN"
    slot_prefix <- flepicommon::create_prefix("config","seir_modifiers_scenario","outcome_modifiers_scenario",run_id,sep='/',trailing_separator='/')
    cf_prefix <- flepicommon::create_prefix(prefix=slot_prefix,'chimeric','final',sep='/',trailing_separator='/')
    ci_prefix <- flepicommon::create_prefix(prefix=slot_prefix,'chimeric','intermediate',sep='/',trailing_separator='/')
    chimeric_block_prefix <- flepicommon::create_prefix(prefix=ci_prefix, slot=list(slot,"%09d"), sep='.',
                                                      trailing_separator='.')
    chimeric_local_prefix <- flepicommon::create_prefix(prefix=chimeric_block_prefix, slot=list(slot,"%09d"), sep='.',
                                                      trailing_separator='.')

    ##To be save make a direectory
    dir.create("MCMC_step_copy_test")
    setwd("MCMC_step_copy_test")
    ##get file names
    seed_src <- flepicommon::create_file_name(run_id=run_id, prefix=chimeric_block_prefix,block-1,'seed','csv')
    seir_src <- flepicommon::create_file_name(run_id=run_id, prefix=chimeric_block_prefix,block-1,'seir','parquet')
    hosp_src <- flepicommon::create_file_name(run_id=run_id, prefix=chimeric_block_prefix,block-1,'hosp','parquet')
    llik_src <- flepicommon::create_file_name(run_id=run_id, prefix=chimeric_block_prefix,block-1,'llik','parquet')
    snpi_src <- flepicommon::create_file_name(run_id=run_id, prefix=chimeric_block_prefix,block-1,'snpi','parquet')
    spar_src <- flepicommon::create_file_name(run_id=run_id, prefix=chimeric_block_prefix,block-1,'spar','parquet')
    hnpi_src <- flepicommon::create_file_name(run_id=run_id, prefix=chimeric_block_prefix,block-1,'hnpi','parquet')
    hpar_src <- flepicommon::create_file_name(run_id=run_id, prefix=chimeric_block_prefix,block-1,'hpar','parquet')



    ##create the copy from  files
    arrow::write_parquet(data.frame(file="seed"), seed_src)
    arrow::write_parquet(data.frame(file="seir"), seir_src)
    arrow::write_parquet(data.frame(file="hosp"), hosp_src)
    arrow::write_parquet(data.frame(file="llik"), llik_src)
    arrow::write_parquet(data.frame(file="snpi"), snpi_src)
    arrow::write_parquet(data.frame(file="spar"), spar_src)
    arrow::write_parquet(data.frame(file="hnpi"), hnpi_src)
    arrow::write_parquet(data.frame(file="hpar"), hpar_src)

    print(hosp_src)
    print(flepicommon::create_file_name(run_id=run_id, prefix=chimeric_block_prefix,block,'hosp','parquet'))

    res <- perform_MCMC_step_copies_chimeric(current_index,
                                           slot,
                                           block,
                                           run_id,
                                           chimeric_local_prefix,
                                           cf_prefix,
                                           chimeric_block_prefix)


    expect_equal(prod(unlist(res)),1)

    ##clean up
    setwd("..")
    unlink("MCMC_step_copy_test", recursive=TRUE)
>>>>>>> 67d16a7e


})
<|MERGE_RESOLUTION|>--- conflicted
+++ resolved
@@ -1,7 +1,7 @@
 context("perform_MCMC_step_copies")
 
 
-<<<<<<< HEAD
+
     ## ** NEED TO REVISE TO WORK!!! ***
 
 # 
@@ -252,256 +252,6 @@
 #     ##clean up
 #     setwd("..")
 #     unlink("MCMC_step_copy_test", recursive=TRUE)
-=======
-##THESE TESTS CAN BE MADE MORE DETAILED...JUST MAKING PLACE HOLDERS
-test_that("MCMC step copies (global) are correctly performed when we are not at the start of a block", {
-    
-    
-    
-    skip("These tests need to be revised to work with new file structures.")
-    ## ** NEED TO REVISE TO WORK!!! ***
-    
-    ##some information on our phantom runs
-    current_index <- 2
-    slot <- 2
-    block <- 5
-    run_id <- "TEST_RUN"
-    slot_prefix <- flepicommon::create_prefix("config","seir_modifiers_scenario","outcome_modifiers_scenario",run_id,sep='/',trailing_separator='/')
-    gf_prefix <- flepicommon::create_prefix(prefix=slot_prefix,'global','final',sep='/',trailing_separator='/')
-    gi_prefix <- flepicommon::create_prefix(prefix=slot_prefix,'global','intermediate',sep='/',trailing_separator='/')
-    global_block_prefix <- flepicommon::create_prefix(prefix=gi_prefix, slot=list(slot,"%09d"), sep='.',
-                                                      trailing_separator='.')
-    global_local_prefix <- flepicommon::create_prefix(prefix=global_block_prefix, slot=list(slot,"%09d"), sep='.',
-                                                      trailing_separator='.')
-    slotblock_filename_prefix <- flepicommon::create_prefix(slot=list(slot,"%09d"), block=list(block,"%09d"), sep='.', trailing_separator='.')
-
-    
-    ##To be save make a directory
-    dir.create("MCMC_step_copy_test")
-    setwd("MCMC_step_copy_test")
-    ##get file names
-    seed_src <- flepicommon::create_file_name(run_id=run_id, prefix=global_local_prefix, filepath_suffix=gi_prefix, filename_prefix=slotblock_filename_prefix, index=current_index,'seed','csv')
-    init_src <- flepicommon::create_file_name(run_id=run_id, prefix=global_local_prefix, filepath_suffix=gi_prefix, filename_prefix=slotblock_filename_prefix, index=current_index,'init','parquet')
-    seir_src <- flepicommon::create_file_name(run_id=run_id, prefix=global_local_prefix, filepath_suffix=gi_prefix, filename_prefix=slotblock_filename_prefix, index=current_index,'seir','parquet')
-    hosp_src <- flepicommon::create_file_name(run_id=run_id, prefix=global_local_prefix, filepath_suffix=gi_prefix, filename_prefix=slotblock_filename_prefix, index=current_index,'hosp','parquet')
-    llik_src <- flepicommon::create_file_name(run_id=run_id, prefix=global_local_prefix, filepath_suffix=gi_prefix, filename_prefix=slotblock_filename_prefix, index=current_index,'llik','parquet')
-    snpi_src <- flepicommon::create_file_name(run_id=run_id, prefix=global_local_prefix, filepath_suffix=gi_prefix, filename_prefix=slotblock_filename_prefix, index=current_index,'snpi','parquet')
-    spar_src <- flepicommon::create_file_name(run_id=run_id, prefix=global_local_prefix, filepath_suffix=gi_prefix, filename_prefix=slotblock_filename_prefix, index=current_index,'spar','parquet')
-    hnpi_src <- flepicommon::create_file_name(run_id=run_id, prefix=global_local_prefix, filepath_suffix=gi_prefix, filename_prefix=slotblock_filename_prefix, index=current_index,'hnpi','parquet')
-    hpar_src <- flepicommon::create_file_name(run_id=run_id, prefix=global_local_prefix, filepath_suffix=gi_prefix, filename_prefix=slotblock_filename_prefix, index=current_index,'hpar','parquet')
-
-
-
-    ##create the copy from  files
-    readr::write_csv(data.frame(file="seed"), seed_src)
-    arrow::write_parquet(data.frame(file="init"), init_src)
-    arrow::write_parquet(data.frame(file="seir"), seir_src)
-    arrow::write_parquet(data.frame(file="hosp"), hosp_src)
-    arrow::write_parquet(data.frame(file="llik"), llik_src)
-    arrow::write_parquet(data.frame(file="snpi"), snpi_src)
-    arrow::write_parquet(data.frame(file="spar"), spar_src)
-    arrow::write_parquet(data.frame(file="hnpi"), hnpi_src)
-    arrow::write_parquet(data.frame(file="hpar"), hpar_src)
-
-    ##print(hosp_src)
-    ##print(flepicommon::create_file_name(run_id=run_id, prefix=gf_prefix,slot,'hosp','parquet'))
-
-    res <- perform_MCMC_step_copies_global(current_index,
-                                    slot,
-                                    block,
-                                    run_id,
-                                    global_local_prefix,
-                                    gf_prefix,
-                                    global_block_prefix)
-
-
-    expect_equal(prod(unlist(res)),1)
-
-    ##clean up
-    setwd("..")
-    unlink("MCMC_step_copy_test", recursive=TRUE)
+
 
 })
-
-
-test_that("MCMC step copies (global) are correctly performed when we are at the start of a block", {
-    ##some information on our phantom runs
-    current_index <- 0
-    slot <- 2
-    block <- 5
-    run_id <- "TEST_RUN"
-    slot_prefix <- flepicommon::create_prefix("config","seir_modifiers_scenario","outcome_modifiers_scenario",run_id,sep='/',trailing_separator='/')
-    gf_prefix <- flepicommon::create_prefix(prefix=slot_prefix,'global','final',sep='/',trailing_separator='/')
-    gi_prefix <- flepicommon::create_prefix(prefix=slot_prefix,'global','intermediate',sep='/',trailing_separator='/')
-    global_block_prefix <- flepicommon::create_prefix(prefix=gi_prefix, slot=list(slot,"%09d"), sep='.',
-                                                      trailing_separator='.')
-    global_local_prefix <- flepicommon::create_prefix(prefix=global_block_prefix, slot=list(slot,"%09d"), sep='.',
-                                                      trailing_separator='.')
-
-    ##To be save make a direectory
-    dir.create("MCMC_step_copy_test")
-    setwd("MCMC_step_copy_test")
-    ##get file names
-    seed_src <- flepicommon::create_file_name(run_id=run_id, prefix=global_block_prefix,block-1,'seed','csv')
-    init_src <- flepicommon::create_file_name(run_id=run_id, prefix=global_block_prefix,block-1,'init','parquet')
-    seir_src <- flepicommon::create_file_name(run_id=run_id, prefix=global_block_prefix,block-1,'seir','parquet')
-    hosp_src <- flepicommon::create_file_name(run_id=run_id, prefix=global_block_prefix,block-1,'hosp','parquet')
-    llik_src <- flepicommon::create_file_name(run_id=run_id, prefix=global_block_prefix,block-1,'llik','parquet')
-    snpi_src <- flepicommon::create_file_name(run_id=run_id, prefix=global_block_prefix,block-1,'snpi','parquet')
-    spar_src <- flepicommon::create_file_name(run_id=run_id, prefix=global_block_prefix,block-1,'spar','parquet')
-    hnpi_src <- flepicommon::create_file_name(run_id=run_id, prefix=global_block_prefix,block-1,'hnpi','parquet')
-    hpar_src <- flepicommon::create_file_name(run_id=run_id, prefix=global_block_prefix,block-1,'hpar','parquet')
-
-    ##create the copy from  files
-    readr::write_csv(data.frame(file="seed"), seed_src)
-    arrow::write_parquet(data.frame(file="init"), init_src)
-    arrow::write_parquet(data.frame(file="seir"), seir_src)
-    arrow::write_parquet(data.frame(file="hosp"), hosp_src)
-    arrow::write_parquet(data.frame(file="llik"), llik_src)
-    arrow::write_parquet(data.frame(file="snpi"), snpi_src)
-    arrow::write_parquet(data.frame(file="spar"), spar_src)
-    arrow::write_parquet(data.frame(file="hnpi"), hnpi_src)
-    arrow::write_parquet(data.frame(file="hpar"), hpar_src)
-
-    print(hosp_src)
-    print(flepicommon::create_file_name(run_id=run_id, prefix=global_block_prefix,block,'hosp','parquet'))
-
-    res <- perform_MCMC_step_copies_global(current_index,
-                                    slot,
-                                    block,
-                                    run_id,
-                                    global_local_prefix,
-                                    gf_prefix,
-                                    global_block_prefix)
-
-
-    expect_equal(prod(unlist(res)),1)
-
-    ##clean up
-    setwd("..")
-    unlink("MCMC_step_copy_test", recursive=TRUE)
-
-})
-
-
-test_that("MCMC step copies (chimeric) are correctly performed when we are not at the start of a block", {
-    ##some information on our phantom runs
-    current_index <- 2
-    slot <- 2
-    block <- 5
-    run_id <- "TEST_RUN"
-    slot_prefix <- flepicommon::create_prefix("config","seir_modifiers_scenario","outcome_modifiers_scenario",run_id,sep='/',trailing_separator='/')
-    cf_prefix <- flepicommon::create_prefix(prefix=slot_prefix,'chimeric','final',sep='/',trailing_separator='/')
-    ci_prefix <- flepicommon::create_prefix(prefix=slot_prefix,'chimeric','intermediate',sep='/',trailing_separator='/')
-    chimeric_block_prefix <- flepicommon::create_prefix(prefix=ci_prefix, slot=list(slot,"%09d"), sep='.',
-                                                      trailing_separator='.')
-    chimeric_local_prefix <- flepicommon::create_prefix(prefix=chimeric_block_prefix, slot=list(slot,"%09d"), sep='.',
-                                                      trailing_separator='.')
-
-    ##To be save make a directory
-    dir.create("MCMC_step_copy_test")
-    setwd("MCMC_step_copy_test")
-    ##get file names
-    seed_src <- flepicommon::create_file_name(run_id=run_id, prefix=chimeric_local_prefix,current_index,'seed','csv')
-    seir_src <- flepicommon::create_file_name(run_id=run_id, prefix=chimeric_local_prefix,current_index,'seir','parquet')
-    hosp_src <- flepicommon::create_file_name(run_id=run_id, prefix=chimeric_local_prefix,current_index,'hosp','parquet')
-    llik_src <- flepicommon::create_file_name(run_id=run_id, prefix=chimeric_local_prefix,current_index,'llik','parquet')
-    snpi_src <- flepicommon::create_file_name(run_id=run_id, prefix=chimeric_local_prefix,current_index,'snpi','parquet')
-    spar_src <- flepicommon::create_file_name(run_id=run_id, prefix=chimeric_local_prefix,current_index,'spar','parquet')
-    hnpi_src <- flepicommon::create_file_name(run_id=run_id, prefix=chimeric_local_prefix,current_index,'hnpi','parquet')
-    hpar_src <- flepicommon::create_file_name(run_id=run_id, prefix=chimeric_local_prefix,current_index,'hpar','parquet')
-
-
-
-    ##create the copy from  files
-    arrow::write_parquet(data.frame(file="seed"), seed_src)
-    arrow::write_parquet(data.frame(file="seir"), seir_src)
-    arrow::write_parquet(data.frame(file="hosp"), hosp_src)
-    arrow::write_parquet(data.frame(file="llik"), llik_src)
-    arrow::write_parquet(data.frame(file="snpi"), snpi_src)
-    arrow::write_parquet(data.frame(file="spar"), spar_src)
-    arrow::write_parquet(data.frame(file="hnpi"), hnpi_src)
-    arrow::write_parquet(data.frame(file="hpar"), hpar_src)
-
-    ##print(hosp_src)
-    ##print(flepicommon::create_file_name(run_id=run_id, prefix=cf_prefix,slot,'hosp','parquet'))
-
-    res <- perform_MCMC_step_copies_chimeric(current_index,
-                                           slot,
-                                           block,
-                                           run_id,
-                                           chimeric_local_prefix,
-                                           cf_prefix,
-                                           chimeric_block_prefix)
-
-
-    expect_equal(prod(unlist(res)),1)
-
-    ##clean up
-    setwd("..")
-    unlink("MCMC_step_copy_test", recursive=TRUE)
-
-
-})
-
-
-test_that("MCMC step copies (chimeric) are correctly performed when we are at the start of a block", {
-    ##some information on our phantom runs
-    current_index <- 0
-    slot <- 2
-    block <- 5
-    run_id <- "TEST_RUN"
-    slot_prefix <- flepicommon::create_prefix("config","seir_modifiers_scenario","outcome_modifiers_scenario",run_id,sep='/',trailing_separator='/')
-    cf_prefix <- flepicommon::create_prefix(prefix=slot_prefix,'chimeric','final',sep='/',trailing_separator='/')
-    ci_prefix <- flepicommon::create_prefix(prefix=slot_prefix,'chimeric','intermediate',sep='/',trailing_separator='/')
-    chimeric_block_prefix <- flepicommon::create_prefix(prefix=ci_prefix, slot=list(slot,"%09d"), sep='.',
-                                                      trailing_separator='.')
-    chimeric_local_prefix <- flepicommon::create_prefix(prefix=chimeric_block_prefix, slot=list(slot,"%09d"), sep='.',
-                                                      trailing_separator='.')
-
-    ##To be save make a direectory
-    dir.create("MCMC_step_copy_test")
-    setwd("MCMC_step_copy_test")
-    ##get file names
-    seed_src <- flepicommon::create_file_name(run_id=run_id, prefix=chimeric_block_prefix,block-1,'seed','csv')
-    seir_src <- flepicommon::create_file_name(run_id=run_id, prefix=chimeric_block_prefix,block-1,'seir','parquet')
-    hosp_src <- flepicommon::create_file_name(run_id=run_id, prefix=chimeric_block_prefix,block-1,'hosp','parquet')
-    llik_src <- flepicommon::create_file_name(run_id=run_id, prefix=chimeric_block_prefix,block-1,'llik','parquet')
-    snpi_src <- flepicommon::create_file_name(run_id=run_id, prefix=chimeric_block_prefix,block-1,'snpi','parquet')
-    spar_src <- flepicommon::create_file_name(run_id=run_id, prefix=chimeric_block_prefix,block-1,'spar','parquet')
-    hnpi_src <- flepicommon::create_file_name(run_id=run_id, prefix=chimeric_block_prefix,block-1,'hnpi','parquet')
-    hpar_src <- flepicommon::create_file_name(run_id=run_id, prefix=chimeric_block_prefix,block-1,'hpar','parquet')
-
-
-
-    ##create the copy from  files
-    arrow::write_parquet(data.frame(file="seed"), seed_src)
-    arrow::write_parquet(data.frame(file="seir"), seir_src)
-    arrow::write_parquet(data.frame(file="hosp"), hosp_src)
-    arrow::write_parquet(data.frame(file="llik"), llik_src)
-    arrow::write_parquet(data.frame(file="snpi"), snpi_src)
-    arrow::write_parquet(data.frame(file="spar"), spar_src)
-    arrow::write_parquet(data.frame(file="hnpi"), hnpi_src)
-    arrow::write_parquet(data.frame(file="hpar"), hpar_src)
-
-    print(hosp_src)
-    print(flepicommon::create_file_name(run_id=run_id, prefix=chimeric_block_prefix,block,'hosp','parquet'))
-
-    res <- perform_MCMC_step_copies_chimeric(current_index,
-                                           slot,
-                                           block,
-                                           run_id,
-                                           chimeric_local_prefix,
-                                           cf_prefix,
-                                           chimeric_block_prefix)
-
-
-    expect_equal(prod(unlist(res)),1)
-
-    ##clean up
-    setwd("..")
-    unlink("MCMC_step_copy_test", recursive=TRUE)
->>>>>>> 67d16a7e
-
-
-})
