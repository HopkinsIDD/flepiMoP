--- conflicted
+++ resolved
@@ -80,13 +80,8 @@
 collapse_intervention<- function(dat){
     #TODO: add number to repeated names
     #TODO add a check that all end_dates are the same
-<<<<<<< HEAD
     mtr <- dat %>%
         dplyr::filter(method=="MultiPeriodModifier") %>%
-=======
-    mtr <- dat %>% as_tibble() %>%
-        dplyr::filter(template=="MultiPeriodModifier") %>%
->>>>>>> 102d5f18
         dplyr::mutate(end_date=paste0("end_date: ", end_date),
                       start_date=paste0("- start_date: ", start_date)) %>%
         tidyr::unite(col="period", sep="\n              ", start_date:end_date) %>%
