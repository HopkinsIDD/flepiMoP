--- conflicted
+++ resolved
@@ -11,10 +11,6 @@
 import numpy as np
 import pandas as pd
 import pytest
-<<<<<<< HEAD
-import tqdm.contrib.concurrent
-=======
->>>>>>> 533fcd91
 
 from gempyor.parameters import Parameters
 from gempyor.testing import (
