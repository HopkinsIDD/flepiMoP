from collections.abc import Iterable
from datetime import timedelta
import logging
from pathlib import Path
from typing import Any
from unittest.mock import MagicMock, patch

from confuse import Configuration
import pytest

from gempyor.batch import JobResources, JobSubmission, SlurmBatchSystem, get_batch_system
from gempyor.logging import _get_logging_level
from gempyor.testing import sample_script


def test_slurm_batch_system_registered_by_default() -> None:
    batch_system = get_batch_system("slurm")
    assert isinstance(batch_system, SlurmBatchSystem)
    assert batch_system.name == "slurm"


@pytest.mark.parametrize(
    ("job_resources", "expected"),
    (
        (JobResources(nodes=1, cpus=1, memory=1), "1MB"),
        (JobResources(nodes=1, cpus=1, memory=1024), "1024MB"),
    ),
)
def test_memory_formatting_for_select_values(
    job_resources: JobResources, expected: str
) -> None:
    batch_system = get_batch_system("slurm")
    assert batch_system.format_memory(job_resources) == expected


@pytest.mark.parametrize(
    ("job_time_limit", "expected"),
    (
        (timedelta(hours=1), "1:00:00"),
        (timedelta(hours=1, minutes=30), "1:30:00"),
        (timedelta(days=1), "24:00:00"),
        (timedelta(days=1, hours=2, minutes=34, seconds=56), "26:34:56"),
    ),
)
def test_time_limit_formatting_for_select_values(
    job_time_limit: timedelta, expected: str
) -> None:
    batch_system = get_batch_system("slurm")
    assert batch_system.format_time_limit(job_time_limit) == expected


@pytest.mark.parametrize(
    ("options", "expected_options"),
    (
        ({}, None),
        ({"time": "1:00:00", "mem": "2GB"}, "--time=1:00:00 --mem=2GB"),
        (
            {"output": "/abc/def/ghi.log", "ntasks": "2"},
            "--output=/abc/def/ghi.log --ntasks=2",
        ),
        (
            {"J": "My Job Name", "e": "/path/to/error.log"},
            "-J='My Job Name' -e=/path/to/error.log",
        ),
    ),
)
@pytest.mark.parametrize("verbosity", (None, logging.DEBUG, logging.INFO, logging.WARNING))
@pytest.mark.parametrize("dry_run", (True, False))
<<<<<<< HEAD
def test_submit_output_validation(
=======
def test_output_validation(
>>>>>>> e3d991f2
    caplog: pytest.LogCaptureFixture,
    tmp_path: Path,
    options: dict[str, Any],
    expected_options: str | None,
    verbosity: int | None,
    dry_run: bool,
) -> None:
    batch_system = get_batch_system("slurm")
<<<<<<< HEAD
    sbatch = str(sample_script("sbatch", tmp_path, True).absolute())
    script = sample_script("run.sbatch", tmp_path, False)
=======
    sbatch = str(sample_script(tmp_path, True, name="sbatch").absolute())
    script = sample_script(tmp_path, False, name="run.sbatch")
>>>>>>> e3d991f2

    with patch("gempyor.batch._shutil_which") as shutil_which_patch:
        shutil_which_patch.return_value = sbatch
        with patch("gempyor.batch.subprocess.run") as subprocess_run_patch:
            mock_process = MagicMock()
            mock_process.returncode = 0
            mock_process.args = [sbatch, str(script.absolute())]
            mock_process.stdout = "Submitted batch job 999"
            mock_process.stderr = ""
            subprocess_run_patch.return_value = mock_process

            job_result = batch_system.submit(script, options, verbosity, dry_run)
            assert job_result is None if dry_run else isinstance(job_result, JobSubmission)

            shutil_which_patch.assert_called_once_with("sbatch")
            if dry_run:
                subprocess_run_patch.assert_not_called()
            else:
                subprocess_run_patch.assert_called_once()

            if verbosity is None:
                assert len(caplog.records) == 0
            else:
                log_messages_by_level = {
                    hash((logging.DEBUG, True)): 2,
                    hash((logging.DEBUG, False)): 4,
                    hash((logging.INFO, True)): 1,
                    hash((logging.INFO, False)): 2,
                }
                assert len(caplog.records) == log_messages_by_level.get(
                    hash((_get_logging_level(verbosity), dry_run)), 0
                )

            if not dry_run:
                args: list[str] = subprocess_run_patch.call_args.args[0]
                assert len(args) == 2 + len(options)
                assert Path(args[-1]) == script.absolute()
                if options:
<<<<<<< HEAD
                    assert " ".join(args[1:-1]) == expected_options


@pytest.mark.parametrize("command", ("echo 'Foobar!'",))
@pytest.mark.parametrize("options", (None, {}, {"job_name": "my_job_name"}))
@pytest.mark.parametrize(
    "verbosity", (None, logging.DEBUG, logging.INFO, logging.WARNING, logging.ERROR)
)
@pytest.mark.parametrize("dry_run", (True, False))
def test_submit_command_output_validation(
    caplog: pytest.LogCaptureFixture,
    tmp_path: Path,
    monkeypatch: pytest.MonkeyPatch,
    command: str,
    options: dict[str, str | Iterable[str]] | None,
    verbosity: int | None,
    dry_run: bool,
) -> None:
    monkeypatch.chdir(tmp_path)
    batch_system = get_batch_system("slurm")
    with patch.object(batch_system, "submit") as submit_patch:
        submit_patch.return_value = None
        assert batch_system.submit_command(command, options, verbosity, dry_run) is None
        submit_patch.assert_called_once()
        assert len(caplog.records) == (
            0 if verbosity is None else (verbosity <= logging.INFO) * (1 + dry_run)
        )
        sbatch_script = submit_patch.call_args.args[0]
        assert str(sbatch_script).endswith(".sbatch")
        if "job_name" in (options or {}):
            assert sbatch_script.name.startswith(options.get("job_name"))
        if dry_run:
            sbatch_script_copy = tmp_path / sbatch_script.name
            assert sbatch_script_copy.exists()
            assert command in sbatch_script_copy.read_text()
        assert len(submit_patch.call_args.args[1]) == (
            0 if options is None else len(options)
        )
        assert submit_patch.call_args.args[2] == verbosity
        assert submit_patch.call_args.args[3] == dry_run


@pytest.mark.parametrize(
    "cli_options",
    (
        {},
        {"extra": {}},
        {"extra": {"partition": "foobar"}},
        {"extra": {"email": "janedoe@example.com"}},
        {"extra": {"partition": "fizzbuzz", "email": "jake@statefarm.com"}},
        {"extra": {"partition": "foo", "other_opt": "not relevant"}},
    ),
)
@pytest.mark.parametrize("verbosity", (None, logging.DEBUG, logging.INFO, logging.WARNING))
def test_options_from_config_and_cli(
    caplog: pytest.LogCaptureFixture, cli_options: dict[str, Any], verbosity: int | None
) -> None:
    batch_system = get_batch_system("slurm")
    options = batch_system.options_from_config_and_cli(
        Configuration("foobar", read=True), cli_options, verbosity
    )
    assert isinstance(options, dict)
    assert len(options) == int("partition" in cli_options.get("extra", {})) + 2 * int(
        "email" in cli_options.get("extra", {})
    )
    assert len(caplog.records) == int(verbosity == logging.DEBUG)
=======
                    assert " ".join(args[1:-1]) == expected_options
>>>>>>> e3d991f2
<|MERGE_RESOLUTION|>--- conflicted
+++ resolved
@@ -66,11 +66,7 @@
 )
 @pytest.mark.parametrize("verbosity", (None, logging.DEBUG, logging.INFO, logging.WARNING))
 @pytest.mark.parametrize("dry_run", (True, False))
-<<<<<<< HEAD
 def test_submit_output_validation(
-=======
-def test_output_validation(
->>>>>>> e3d991f2
     caplog: pytest.LogCaptureFixture,
     tmp_path: Path,
     options: dict[str, Any],
@@ -79,13 +75,8 @@
     dry_run: bool,
 ) -> None:
     batch_system = get_batch_system("slurm")
-<<<<<<< HEAD
-    sbatch = str(sample_script("sbatch", tmp_path, True).absolute())
-    script = sample_script("run.sbatch", tmp_path, False)
-=======
     sbatch = str(sample_script(tmp_path, True, name="sbatch").absolute())
     script = sample_script(tmp_path, False, name="run.sbatch")
->>>>>>> e3d991f2
 
     with patch("gempyor.batch._shutil_which") as shutil_which_patch:
         shutil_which_patch.return_value = sbatch
@@ -124,7 +115,6 @@
                 assert len(args) == 2 + len(options)
                 assert Path(args[-1]) == script.absolute()
                 if options:
-<<<<<<< HEAD
                     assert " ".join(args[1:-1]) == expected_options
 
 
@@ -190,7 +180,4 @@
     assert len(options) == int("partition" in cli_options.get("extra", {})) + 2 * int(
         "email" in cli_options.get("extra", {})
     )
-    assert len(caplog.records) == int(verbosity == logging.DEBUG)
-=======
-                    assert " ".join(args[1:-1]) == expected_options
->>>>>>> e3d991f2
+    assert len(caplog.records) == int(verbosity == logging.DEBUG)