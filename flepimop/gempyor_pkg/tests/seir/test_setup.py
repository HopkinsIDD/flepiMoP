--- conflicted
+++ resolved
@@ -5,11 +5,7 @@
 import pytest
 import confuse
 
-<<<<<<< HEAD
-from gempyor import setup, subpopulation_structure, parameters
-=======
 from gempyor import setup, subpopulation_structure
->>>>>>> 65772291
 
 from gempyor.utils import config
 
@@ -22,16 +18,15 @@
 class TestSubpopulationStructure:
     def test_SubpopulationStructure_success(self):
         ss = subpopulation_structure.SubpopulationStructure(
-<<<<<<< HEAD
-            setup_name=TEST_SETUP_NAME,
-            geodata_file=f"{DATA_DIR}/geodata.csv",
-            mobility_file=f"{DATA_DIR}/mobility.csv",
-            popnodes_key="population",
-            subpop_names_key="subpop",
-        )
-        s = setup.Setup(
-            setup_name = TEST_SETUP_NAME,
-            spatial_setup =ss,
+            setup_name=TEST_SETUP_NAME,
+            geodata_file=f"{DATA_DIR}/geodata.csv",
+            mobility_file=f"{DATA_DIR}/mobility.csv",
+            subpop_pop_key="population",
+            subpop_names_key="subpop",
+        )
+        s = setup.Setup(
+            setup_name = TEST_SETUP_NAME,
+            subpop_setup=ss,
             nslots = 1,
             ti = datetime.datetime.strptime("2020-01-31","%Y-%m-%d"),
             tf = datetime.datetime.strptime("2020-05-31","%Y-%m-%d"),
@@ -63,12 +58,12 @@
                 setup_name=TEST_SETUP_NAME,
                 geodata_file=f"{DATA_DIR}/geodata.csv",
                 mobility_file=f"{DATA_DIR}/mobility.csv",
-                popnodes_key="population",
+                subpop_pop_key="population",
                 subpop_names_key="subpop",
             )
             s = setup.Setup(
                 setup_name = TEST_SETUP_NAME,
-                spatial_setup =ss,
+                subpop_setup=ss,
                 nslots = 1,
                 ti = datetime.datetime.strptime("2020-03-31","%Y-%m-%d"),
                 tf = datetime.datetime.strptime("2020-01-31","%Y-%m-%d"),
@@ -102,12 +97,12 @@
             setup_name=TEST_SETUP_NAME,
             geodata_file=f"{DATA_DIR}/geodata.csv",
             mobility_file=f"{DATA_DIR}/mobility.csv",
-            popnodes_key="population",
-            subpop_names_key="subpop",
-        )
-        s = setup.Setup(
-            setup_name = TEST_SETUP_NAME,
-            spatial_setup =ss,
+            subpop_pop_key="population",
+            subpop_names_key="subpop",
+        )
+        s = setup.Setup(
+            setup_name = TEST_SETUP_NAME,
+            subpop_setup=ss,
             nslots = 1,
             ti = datetime.datetime.strptime("2020-01-31","%Y-%m-%d"),
             tf = datetime.datetime.strptime("2020-05-31","%Y-%m-%d"),
@@ -148,12 +143,12 @@
             setup_name=TEST_SETUP_NAME,
             geodata_file=f"{DATA_DIR}/geodata.csv",
             mobility_file=f"{DATA_DIR}/mobility.csv",
-            popnodes_key="population",
-            subpop_names_key="subpop",
-        )
-        s = setup.Setup(
-            setup_name = TEST_SETUP_NAME,
-            spatial_setup =ss,
+            subpop_pop_key="population",
+            subpop_names_key="subpop",
+        )
+        s = setup.Setup(
+            setup_name = TEST_SETUP_NAME,
+            subpop_setup=ss,
             nslots = 1,
             ti = datetime.datetime.strptime("2020-01-31","%Y-%m-%d"),
             tf = datetime.datetime.strptime("2020-05-31","%Y-%m-%d"),
@@ -190,12 +185,12 @@
         setup_name=TEST_SETUP_NAME,
             geodata_file=f"{DATA_DIR}/geodata.csv",
             mobility_file=f"{DATA_DIR}/mobility.csv",
-            popnodes_key="population",
-            subpop_names_key="subpop",
-        )
-        s = setup.Setup(
-            setup_name = TEST_SETUP_NAME,
-            spatial_setup =ss,
+            subpop_pop_key="population",
+            subpop_names_key="subpop",
+        )
+        s = setup.Setup(
+            setup_name = TEST_SETUP_NAME,
+            subpop_setup=ss,
             nslots = 1,
             ti = datetime.datetime.strptime("2020-01-31","%Y-%m-%d"),
             tf = datetime.datetime.strptime("2020-05-31","%Y-%m-%d"),
@@ -230,12 +225,12 @@
             setup_name=TEST_SETUP_NAME,
             geodata_file=f"{DATA_DIR}/geodata.csv",
             mobility_file=f"{DATA_DIR}/mobility.csv",
-            popnodes_key="population",
-            subpop_names_key="subpop",
-        )
-        s = setup.Setup(
-            setup_name = TEST_SETUP_NAME,
-            spatial_setup =ss,
+            subpop_pop_key="population",
+            subpop_names_key="subpop",
+        )
+        s = setup.Setup(
+            setup_name = TEST_SETUP_NAME,
+            subpop_setup=ss,
             nslots = 1,
             ti = datetime.datetime.strptime("2020-01-31","%Y-%m-%d"),
             tf = datetime.datetime.strptime("2020-05-31","%Y-%m-%d"),
@@ -273,12 +268,12 @@
                 setup_name=TEST_SETUP_NAME,
                 geodata_file=f"{DATA_DIR}/geodata.csv",
                 mobility_file=f"{DATA_DIR}/mobility.csv",
-                popnodes_key="population",
+                subpop_pop_key="population",
                 subpop_names_key="subpop",
             )
            s = setup.Setup(
                 setup_name = TEST_SETUP_NAME,
-                spatial_setup =ss,
+                subpop_setup=ss,
                 nslots = 1,
                 ti = datetime.datetime.strptime("2020-01-31","%Y-%m-%d"),
                 tf = datetime.datetime.strptime("2020-05-31","%Y-%m-%d"),
@@ -295,12 +290,12 @@
             setup_name=TEST_SETUP_NAME,
             geodata_file=f"{DATA_DIR}/geodata.csv",
             mobility_file=f"{DATA_DIR}/mobility.csv",
-            popnodes_key="population",
-            subpop_names_key="subpop",
-        )
-        s = setup.Setup(
-            setup_name = TEST_SETUP_NAME,
-            spatial_setup =ss,
+            subpop_pop_key="population",
+            subpop_names_key="subpop",
+        )
+        s = setup.Setup(
+            setup_name = TEST_SETUP_NAME,
+            subpop_setup=ss,
             nslots = 1,
             ti = datetime.datetime.strptime("2020-01-31","%Y-%m-%d"),
             tf = datetime.datetime.strptime("2020-05-31","%Y-%m-%d"),
@@ -323,11 +318,11 @@
            #config.clear()
            #config.read(user=False)
            #config.set_file(f"{DATA_DIR}/config_seir_unknown_integration.yml")
-           ss = setup.SpatialSetup(
+           ss = subpopulation_structure.SubpopulationStructure(
               setup_name=TEST_SETUP_NAME,
               geodata_file=f"{DATA_DIR}/geodata.csv",
               mobility_file=f"{DATA_DIR}/mobility.csv",
-              popnodes_key="population",
+              subpop_pop_key="population",
               subpop_names_key="subpop",
            )
            s = setup.Setup(
@@ -344,11 +339,11 @@
        # config.clear()
        # config.read(user=False)
        # config.set_file(f"{DATA_DIR}/config_seir_no_dt.yml")
-           ss = setup.SpatialSetup(
+           ss = subpopulation_structure.SubpopulationStructure(
               setup_name=TEST_SETUP_NAME,
               geodata_file=f"{DATA_DIR}/geodata.csv",
               mobility_file=f"{DATA_DIR}/mobility.csv",
-              popnodes_key="population",
+              subpop_pop_key="population",
               subpop_names_key="subpop",
            )
            s = setup.Setup(
@@ -377,12 +372,12 @@
             setup_name=TEST_SETUP_NAME,
             geodata_file=f"{DATA_DIR}/geodata.csv",
             mobility_file=f"{DATA_DIR}/mobility.csv",
-            popnodes_key="population",
-            subpop_names_key="subpop",
-        )
-        s = setup.Setup(
-            setup_name = TEST_SETUP_NAME,
-            spatial_setup =ss,
+            subpop_pop_key="population",
+            subpop_names_key="subpop",
+        )
+        s = setup.Setup(
+            setup_name = TEST_SETUP_NAME,
+            subpop_setup=ss,
             nslots = 1,
             ti = datetime.datetime.strptime("2020-01-31","%Y-%m-%d"),
             tf = datetime.datetime.strptime("2020-05-31","%Y-%m-%d"),
@@ -402,12 +397,12 @@
            setup_name=TEST_SETUP_NAME,
            geodata_file=f"{DATA_DIR}/geodata.csv",
            mobility_file=f"{DATA_DIR}/mobility.csv",
-           popnodes_key="population",
+           subpop_pop_key="population",
            subpop_names_key="subpop",
         )
         s = setup.Setup(
            setup_name = TEST_SETUP_NAME,
-           spatial_setup =ss,
+           subpop_setup=ss,
            nslots = 1,
            ti = datetime.datetime.strptime("2020-01-31","%Y-%m-%d"),
            tf = datetime.datetime.strptime("2020-05-31","%Y-%m-%d"),
@@ -450,12 +445,12 @@
             setup_name=TEST_SETUP_NAME,
             geodata_file=f"{DATA_DIR}/geodata.csv",
             mobility_file=f"{DATA_DIR}/mobility.csv",
-            popnodes_key="population",
-            subpop_names_key="subpop",
-        )
-        s = setup.Setup(
-            setup_name = TEST_SETUP_NAME,
-            spatial_setup =ss,
+            subpop_pop_key="population",
+            subpop_names_key="subpop",
+        )
+        s = setup.Setup(
+            setup_name = TEST_SETUP_NAME,
+            subpop_setup=ss,
             nslots = 1,
             ti = datetime.datetime.strptime("2020-01-31","%Y-%m-%d"),
             tf = datetime.datetime.strptime("2020-05-31","%Y-%m-%d"),
@@ -501,12 +496,12 @@
             setup_name=TEST_SETUP_NAME,
             geodata_file=f"{DATA_DIR}/geodata.csv",
             mobility_file=f"{DATA_DIR}/mobility.csv",
-            popnodes_key="population",
-            subpop_names_key="subpop",
-        )
-        s = setup.Setup(
-            setup_name = TEST_SETUP_NAME,
-            spatial_setup =ss,
+            subpop_pop_key="population",
+            subpop_names_key="subpop",
+        )
+        s = setup.Setup(
+            setup_name = TEST_SETUP_NAME,
+            subpop_setup=ss,
             nslots = 1,
             ti = datetime.datetime.strptime("2020-01-31","%Y-%m-%d"),
             tf = datetime.datetime.strptime("2020-05-31","%Y-%m-%d"),
@@ -572,22 +567,11 @@
             setup_name=TEST_SETUP_NAME,
             geodata_file=f"{DATA_DIR}/geodata.csv",
             mobility_file=f"{DATA_DIR}/mobility.npz",
-            popnodes_key="population",
+            subpop_pop_key="population",
             subpop_names_key="subpop",
         )
     def test_SpatialSetup_wihout_mobility_success3(self):
-        ss = setup.SpatialSetup(
-            setup_name=TEST_SETUP_NAME,
-            geodata_file=f"{DATA_DIR}/geodata.csv",
-            mobility_file=f"{DATA_DIR}/mobility0.csv",
-            popnodes_key="population",
-            subpop_names_key="subpop",
-        )
-
-    def test_bad_popnodes_key_fail(self):
-        # Bad popnodes_key error
-        with pytest.raises(ValueError, match=r".*popnodes_key.*"):
-=======
+        ss = subpopulation_structure.SubpopulationStructure(
             setup_name=TEST_SETUP_NAME,
             geodata_file=f"{DATA_DIR}/geodata.csv",
             mobility_file=f"{DATA_DIR}/mobility.txt",
@@ -598,16 +582,11 @@
     def test_bad_subpop_pop_key_fail(self):
         # Bad subpop_pop_key error
         with pytest.raises(ValueError, match=r".*subpop_pop_key.*"):
->>>>>>> 65772291
             subpopulation_structure.SubpopulationStructure(
                 setup_name=TEST_SETUP_NAME,
                 geodata_file=f"{DATA_DIR}/geodata.csv",
                 mobility_file=f"{DATA_DIR}/mobility_small.txt",
-<<<<<<< HEAD
-                popnodes_key="wrong",
-=======
                 subpop_pop_key="wrong",
->>>>>>> 65772291
                 subpop_names_key="subpop",
             )
 
@@ -617,55 +596,18 @@
                 setup_name=TEST_SETUP_NAME,
                 geodata_file=f"{DATA_DIR}/geodata.csv",
                 mobility_file=f"{DATA_DIR}/mobility.txt",
-<<<<<<< HEAD
-                popnodes_key="population",
-=======
                 subpop_pop_key="population",
->>>>>>> 65772291
                 subpop_names_key="wrong",
             )
-
-    def test_duplicate_nodenames_key_fail(self):
-        with pytest.raises(ValueError, match=r".*duplicate.*"):
-            subpopulation_structure.SubpopulationStructure(
-                setup_name=TEST_SETUP_NAME,
-                geodata_file=f"{DATA_DIR}/geodata_dup.csv",
-                mobility_file=f"{DATA_DIR}/mobility.csv",
-                popnodes_key="population",
-                subpop_names_key="subpop",
-            )
     '''
-    def test_mobility_shape_in_npz_fail(self):
-        with pytest.raises(ValueError, match=r".*mobility.*Actual.*"):
-            subpopulation_structure.SubpopulationStructure(
-                setup_name=TEST_SETUP_NAME,
-                geodata_file=f"{DATA_DIR}/geodata.csv",
-                mobility_file=f"{DATA_DIR}/mobility_2x3.npz",
-                popnodes_key="population",
-                subpop_names_key="subpop",
-            )
-    '''
+
     def test_mobility_dimensions_fail(self):
         with pytest.raises(ValueError, match=r".*mobility.*dimensions.*"):
             subpopulation_structure.SubpopulationStructure(
                 setup_name=TEST_SETUP_NAME,
                 geodata_file=f"{DATA_DIR}/geodata.csv",
                 mobility_file=f"{DATA_DIR}/mobility_small.txt",
-<<<<<<< HEAD
-                popnodes_key="population",
-                subpop_names_key="subpop",
-            )
-
-    def test_mobility_same_ori_dest_fail(self):
-        with pytest.raises(ValueError, match=r".*Mobility.*same.*"):
-            setup.SpatialSetup(
-                setup_name=TEST_SETUP_NAME,
-                geodata_file=f"{DATA_DIR}/geodata.csv",
-                mobility_file=f"{DATA_DIR}/mobility_same_ori_dest.csv",
-                popnodes_key="population",
-=======
                 subpop_pop_key="population",
->>>>>>> 65772291
                 subpop_names_key="subpop",
             )
 
@@ -675,22 +617,15 @@
                 setup_name=TEST_SETUP_NAME,
                 geodata_file=f"{DATA_DIR}/geodata.csv",
                 mobility_file=f"{DATA_DIR}/mobility_big.txt",
-<<<<<<< HEAD
-                popnodes_key="population",
+                subpop_pop_key="population",
                 subpop_names_key="subpop",
             )
     def test_mobility_data_exceeded_fail(self):
         with pytest.raises(ValueError, match=r".*mobility.*exceed.*"):
-            setup.SpatialSetup(
+            subpopulation_structure.SubpopulationStructure(
                 setup_name=TEST_SETUP_NAME,
                 geodata_file=f"{DATA_DIR}/geodata.csv",
                 mobility_file=f"{DATA_DIR}/mobility1001.csv",
-                popnodes_key="population",
-                nodenames_key="geoid",
-            )
-    '''
-=======
                 subpop_pop_key="population",
                 subpop_names_key="subpop",
             )
->>>>>>> 65772291
