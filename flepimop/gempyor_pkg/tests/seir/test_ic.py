--- conflicted
+++ resolved
@@ -48,14 +48,7 @@
         sic.get_from_config(sim_id=100, modinf=s)
 
     def test_IC_IC_notImplemented_fail(self):
-<<<<<<< HEAD
-        with pytest.raises(
-            NotImplementedError,
-            match=r"^Unknown initial conditions method \[received: .*?\]\.$",
-        ):
-=======
         with pytest.raises(NotImplementedError, match=r".*Unknown.*initial.*conditions.*"):
->>>>>>> 7af554e1
             config.clear()
             config.read(user=False)
             config.set_file(f"{DATA_DIR}/config.yml")
