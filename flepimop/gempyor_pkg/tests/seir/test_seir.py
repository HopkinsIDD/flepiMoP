import numpy as np
import os
import pytest
import warnings
import shutil

import pathlib
import pyarrow as pa
import pyarrow.parquet as pq

from gempyor import model_info, seir, NPI, file_paths, subpopulation_structure

from gempyor.utils import config

DATA_DIR = os.path.dirname(__file__) + "/data"
os.chdir(os.path.dirname(__file__))


def test_check_values():
    os.chdir(os.path.dirname(__file__))
    config.set_file(f"{DATA_DIR}/config.yml")

    modinf = model_info.ModelInfo(
        config=config,
        nslots=1,
        seir_modifiers_scenario="None",
        write_csv=False,
    )

    with warnings.catch_warnings(record=True) as w:
        seeding = np.zeros((modinf.n_days, modinf.nsubpops))

        if np.all(seeding == 0):
            warnings.warn("provided seeding has only value 0", UserWarning)

        seeding[0, 0] = 1

        if np.all(modinf.mobility.data < 1):
            warnings.warn("highest mobility value is less than 1", UserWarning)

        modinf.mobility.data[0] = 0.8
        modinf.mobility.data[1] = 0.5

        if np.all(modinf.mobility.data < 1):
            warnings.warn("highest mobility value is less than 1", UserWarning)

        assert len(w) == 2
        assert issubclass(w[0].category, UserWarning)
        assert issubclass(w[1].category, UserWarning)
        assert "seeding" in str(w[0].message)
        assert "mobility" in str(w[1].message)


def test_constant_population_legacy_integration():
    config.set_file(f"{DATA_DIR}/config.yml")

    first_sim_index = 1
    run_id = "test"
    prefix = ""
    modinf = model_info.ModelInfo(
        config=config,
        nslots=1,
        seir_modifiers_scenario="None",
        write_csv=False,
        first_sim_index=first_sim_index,
        in_run_id=run_id,
        in_prefix=prefix,
        out_run_id=run_id,
        out_prefix=prefix,
    )
    integration_method = "legacy"

    seeding_data, seeding_amounts = modinf.seedingAndIC.load_seeding(sim_id=100, setup=modinf)
    initial_conditions = modinf.seedingAndIC.draw_ic(sim_id=100, setup=modinf)

    npi = NPI.NPIBase.execute(
        npi_config=modinf.npi_config_seir,
        modinf=modinf,
        modifiers_library=modinf.seir_modifiers_library,
        subpops=modinf.subpop_struct.subpop_names,
    )

    params = modinf.parameters.parameters_quick_draw(modinf.n_days, modinf.nsubpops)
    params = modinf.parameters.parameters_reduce(params, npi)

    (
        unique_strings,
        transition_array,
        proportion_array,
        proportion_info,
    ) = modinf.compartments.get_transition_array()
    parsed_parameters = modinf.compartments.parse_parameters(params, modinf.parameters.pnames, unique_strings)

    states = seir.steps_SEIR(
        modinf,
        parsed_parameters,
        transition_array,
        proportion_array,
        proportion_info,
        initial_conditions,
        seeding_data,
        seeding_amounts,
    )

    completepop = modinf.subpop_pop.sum()
    origpop = modinf.subpop_pop
    for it in range(modinf.n_days):
        totalpop = 0
        for i in range(modinf.nsubpops):
            totalpop += states[0].sum(axis=1)[it, i]
            assert states[0].sum(axis=1)[it, i] - 1e-3 < origpop[i] < states[0].sum(axis=1)[it, i] + 1e-3
        assert completepop - 1e-3 < totalpop < completepop + 1e-3


def test_constant_population_rk4jit_integration_fail():
    with pytest.raises(ValueError, match=r".*with.*method.*integration.*"):
        config.set_file(f"{DATA_DIR}/config.yml")

        first_sim_index = 1
        run_id = "test"
        prefix = ""
        modinf = model_info.ModelInfo(
            config=config,
            nslots=1,
            seir_modifiers_scenario="None",
            write_csv=False,
            first_sim_index=first_sim_index,
            in_run_id=run_id,
            in_prefix=prefix,
            out_run_id=run_id,
            out_prefix=prefix,
            stoch_traj_flag=True,
        )
        modinf.seir_config["integration"]["method"] = "rk4.jit"

        seeding_data, seeding_amounts = modinf.seedingAndIC.load_seeding(sim_id=100, setup=modinf)
        initial_conditions = modinf.seedingAndIC.draw_ic(sim_id=100, setup=modinf)

        npi = NPI.NPIBase.execute(
            npi_config=modinf.npi_config_seir,
            modinf=modinf,
            modifiers_library=modinf.seir_modifiers_library,
            subpops=modinf.subpop_struct.subpop_names,
        )

        params = modinf.parameters.parameters_quick_draw(modinf.n_days, modinf.nsubpops)
        params = modinf.parameters.parameters_reduce(params, npi)
<<<<<<< HEAD
=======

>>>>>>> 0798ea82
        (
            unique_strings,
            transition_array,
            proportion_array,
            proportion_info,
        ) = modinf.compartments.get_transition_array()
        parsed_parameters = modinf.compartments.parse_parameters(params, modinf.parameters.pnames, unique_strings)

        states = seir.steps_SEIR(
            modinf,
            parsed_parameters,
            transition_array,
            proportion_array,
            proportion_info,
            initial_conditions,
            seeding_data,
            seeding_amounts,
        )
<<<<<<< HEAD

=======
>>>>>>> 0798ea82
        completepop = modinf.subpop_pop.sum()
        origpop = modinf.subpop_pop
        for it in range(modinf.n_days):
            totalpop = 0
            for i in range(modinf.nsubpops):
                totalpop += states[0].sum(axis=1)[it, i]
                assert states[0].sum(axis=1)[it, i] - 1e-3 < origpop[i] < states[0].sum(axis=1)[it, i] + 1e-3
            assert completepop - 1e-3 < totalpop < completepop + 1e-3


def test_constant_population_rk4jit_integration():
    # config.set_file(f"{DATA_DIR}/config.yml")
    config.set_file(f"{DATA_DIR}/config_seir_integration_method_rk4_2.yml")

    first_sim_index = 1
    run_id = "test"
    prefix = ""
    modinf = model_info.ModelInfo(
        config=config,
        nslots=1,
        seir_modifiers_scenario="None",
        write_csv=False,
        first_sim_index=first_sim_index,
        in_run_id=run_id,
        in_prefix=prefix,
        out_run_id=run_id,
        out_prefix=prefix,
        stoch_traj_flag=False,
    )
    # s.integration_method = "rk4.jit"
    assert modinf.seir_config["integration"]["method"].get() == "rk4"

    seeding_data, seeding_amounts = modinf.seedingAndIC.load_seeding(sim_id=100, setup=modinf)
    initial_conditions = modinf.seedingAndIC.draw_ic(sim_id=100, setup=modinf)

    npi = NPI.NPIBase.execute(
        npi_config=modinf.npi_config_seir,
        modinf=modinf,
        modifiers_library=modinf.seir_modifiers_library,
        subpops=modinf.subpop_struct.subpop_names,
    )

    params = modinf.parameters.parameters_quick_draw(modinf.n_days, modinf.nsubpops)
    params = modinf.parameters.parameters_reduce(params, npi)

    (
        unique_strings,
        transition_array,
        proportion_array,
        proportion_info,
    ) = modinf.compartments.get_transition_array()
    parsed_parameters = modinf.compartments.parse_parameters(params, modinf.parameters.pnames, unique_strings)
    states = seir.steps_SEIR(
        modinf,
        parsed_parameters,
        transition_array,
        proportion_array,
        proportion_info,
        initial_conditions,
        seeding_data,
        seeding_amounts,
    )
    completepop = modinf.subpop_pop.sum()
    origpop = modinf.subpop_pop
    for it in range(modinf.n_days):
        totalpop = 0
        for i in range(modinf.nsubpops):
            totalpop += states[0].sum(axis=1)[it, i]
            assert states[0].sum(axis=1)[it, i] - 1e-3 < origpop[i] < states[0].sum(axis=1)[it, i] + 1e-3
        assert completepop - 1e-3 < totalpop < completepop + 1e-3


def test_steps_SEIR_nb_simple_spread_with_txt_matrices():
    os.chdir(os.path.dirname(__file__))
    config.clear()
    config.read(user=False)
    print("test mobility with txt matrices")
    config.set_file(f"{DATA_DIR}/config.yml")

    first_sim_index = 1
    run_id = "test_SeedOneNode"
    prefix = ""
    modinf = model_info.ModelInfo(
        config=config,
        nslots=1,
        seir_modifiers_scenario="None",
        write_csv=False,
        first_sim_index=first_sim_index,
        in_run_id=run_id,
        in_prefix=prefix,
        out_run_id=run_id,
        out_prefix=prefix,
    )

    seeding_data, seeding_amounts = modinf.seedingAndIC.load_seeding(sim_id=100, setup=modinf)
    initial_conditions = modinf.seedingAndIC.draw_ic(sim_id=100, setup=modinf)

    npi = NPI.NPIBase.execute(
        npi_config=modinf.npi_config_seir,
        modinf=modinf,
        modifiers_library=modinf.seir_modifiers_library,
        subpops=modinf.subpop_struct.subpop_names,
    )

    params = modinf.parameters.parameters_quick_draw(modinf.n_days, modinf.nsubpops)
    params = modinf.parameters.parameters_reduce(params, npi)

    (
        unique_strings,
        transition_array,
        proportion_array,
        proportion_info,
    ) = modinf.compartments.get_transition_array()
    parsed_parameters = modinf.compartments.parse_parameters(params, modinf.parameters.pnames, unique_strings)

    for i in range(5):
        states = seir.steps_SEIR(
            modinf,
            parsed_parameters,
            transition_array,
            proportion_array,
            proportion_info,
            initial_conditions,
            seeding_data,
            seeding_amounts,
        )
        df = seir.states2Df(modinf, states)
        assert (
            df[(df["mc_value_type"] == "prevalence") & (df["mc_infection_stage"] == "R")].loc[str(modinf.tf), "10001"]
            > 1
        )
        assert (
            df[(df["mc_value_type"] == "prevalence") & (df["mc_infection_stage"] == "R")].loc[str(modinf.tf), "20002"]
            > 1
        )

        states = seir.steps_SEIR(
            modinf,
            parsed_parameters,
            transition_array,
            proportion_array,
            proportion_info,
            initial_conditions,
            seeding_data,
            seeding_amounts,
        )
        df = seir.states2Df(modinf, states)
        assert (
            df[(df["mc_value_type"] == "prevalence") & (df["mc_infection_stage"] == "R")].loc[str(modinf.tf), "20002"]
            > 1
        )
        assert df[(df["mc_value_type"] == "incidence") & (df["mc_infection_stage"] == "I1")].max()["20002"] > 0
        assert df[(df["mc_value_type"] == "incidence") & (df["mc_infection_stage"] == "I1")].max()["10001"] > 0


def test_steps_SEIR_nb_simple_spread_with_csv_matrices():
    os.chdir(os.path.dirname(__file__))
    config.clear()
    config.read(user=False)
    config.set_file(f"{DATA_DIR}/config.yml")
    print("test mobility with csv matrices")

    first_sim_index = 1
    run_id = "test_SeedOneNode"
    prefix = ""

    modinf = model_info.ModelInfo(
        config=config,
        nslots=1,
        seir_modifiers_scenario="None",
        write_csv=False,
        first_sim_index=first_sim_index,
        in_run_id=run_id,
        in_prefix=prefix,
        out_run_id=run_id,
        out_prefix=prefix,
    )

    seeding_data, seeding_amounts = modinf.seedingAndIC.load_seeding(sim_id=100, setup=modinf)
    initial_conditions = modinf.seedingAndIC.draw_ic(sim_id=100, setup=modinf)

    npi = NPI.NPIBase.execute(
        npi_config=modinf.npi_config_seir,
        modinf=modinf,
        modifiers_library=modinf.seir_modifiers_library,
        subpops=modinf.subpop_struct.subpop_names,
    )

    params = modinf.parameters.parameters_quick_draw(modinf.n_days, modinf.nsubpops)
    params = modinf.parameters.parameters_reduce(params, npi)

    (
        unique_strings,
        transition_array,
        proportion_array,
        proportion_info,
    ) = modinf.compartments.get_transition_array()
    parsed_parameters = modinf.compartments.parse_parameters(params, modinf.parameters.pnames, unique_strings)

    for i in range(5):
        states = seir.steps_SEIR(
            modinf,
            parsed_parameters,
            transition_array,
            proportion_array,
            proportion_info,
            initial_conditions,
            seeding_data,
            seeding_amounts,
        )
        df = seir.states2Df(modinf, states)

        assert df[(df["mc_value_type"] == "incidence") & (df["mc_infection_stage"] == "I1")].max()["20002"] > 0
        assert df[(df["mc_value_type"] == "incidence") & (df["mc_infection_stage"] == "I1")].max()["10001"] > 0


def test_steps_SEIR_no_spread():
    os.chdir(os.path.dirname(__file__))
    print("test mobility with no spread")
    config.set_file(f"{DATA_DIR}/config.yml")

    first_sim_index = 1
    run_id = "test_SeedOneNode"
    prefix = ""
    modinf = model_info.ModelInfo(
        config=config,
        nslots=1,
        seir_modifiers_scenario="None",
        write_csv=False,
        first_sim_index=first_sim_index,
        in_run_id=run_id,
        in_prefix=prefix,
        out_run_id=run_id,
        out_prefix=prefix,
    )

    seeding_data, seeding_amounts = modinf.seedingAndIC.load_seeding(sim_id=100, setup=modinf)
    initial_conditions = modinf.seedingAndIC.draw_ic(sim_id=100, setup=modinf)

    modinf.mobility.data = modinf.mobility.data * 0

    npi = NPI.NPIBase.execute(
        npi_config=modinf.npi_config_seir,
        modinf=modinf,
        modifiers_library=modinf.seir_modifiers_library,
        subpops=modinf.subpop_struct.subpop_names,
    )

    params = modinf.parameters.parameters_quick_draw(modinf.n_days, modinf.nsubpops)
    params = modinf.parameters.parameters_reduce(params, npi)

    (
        unique_strings,
        transition_array,
        proportion_array,
        proportion_info,
    ) = modinf.compartments.get_transition_array()
    parsed_parameters = modinf.compartments.parse_parameters(params, modinf.parameters.pnames, unique_strings)

    for i in range(10):
        states = seir.steps_SEIR(
            modinf,
            parsed_parameters,
            transition_array,
            proportion_array,
            proportion_info,
            initial_conditions,
            seeding_data,
            seeding_amounts,
        )
        df = seir.states2Df(modinf, states)
        assert (
            df[(df["mc_value_type"] == "prevalence") & (df["mc_infection_stage"] == "R")].loc[str(modinf.tf), "20002"]
            == 0.0
        )

        states = seir.steps_SEIR(
            modinf,
            parsed_parameters,
            transition_array,
            proportion_array,
            proportion_info,
            initial_conditions,
            seeding_data,
            seeding_amounts,
        )
        df = seir.states2Df(modinf, states)
        assert (
            df[(df["mc_value_type"] == "prevalence") & (df["mc_infection_stage"] == "R")].loc[str(modinf.tf), "20002"]
            == 0.0
        )


def test_continuation_resume():
    os.chdir(os.path.dirname(__file__))
    config.clear()
    config.read(user=False)
    config.set_file("data/config.yml")
    seir_modifiers_scenario = "Scenario1"
    sim_id2write = 100
    nslots = 1
    write_csv = False
    write_parquet = True
    first_sim_index = 1
    run_id = "test"
    prefix = ""
    stoch_traj_flag = True

    modinf = model_info.ModelInfo(
        config=config,
        nslots=nslots,
        seir_modifiers_scenario=seir_modifiers_scenario,
        write_csv=write_csv,
        write_parquet=write_parquet,
        first_sim_index=first_sim_index,
        in_run_id=run_id,
        in_prefix=prefix,
        out_run_id=run_id,
        out_prefix=prefix,
    )
    seir.onerun_SEIR(sim_id2write=int(sim_id2write), modinf=modinf, config=config)

    states_old = pq.read_table(
        file_paths.create_file_name(modinf.in_run_id, modinf.in_prefix, 100, "seir", "parquet"),
    ).to_pandas()
    states_old = states_old[states_old["date"] == "2020-03-15"].reset_index(drop=True)

    config.clear()
    config.read(user=False)
    config.set_file("data/config_continuation_resume.yml")
    seir_modifiers_scenario = "Scenario1"
    sim_id2write = 100
    nslots = 1
    write_csv = False
    write_parquet = True
    first_sim_index = 1
    run_id = "test"
    prefix = ""

    modinf = model_info.ModelInfo(
        config=config,
        nslots=nslots,
        seir_modifiers_scenario=seir_modifiers_scenario,
        write_csv=write_csv,
        write_parquet=write_parquet,
        first_sim_index=first_sim_index,
        in_run_id=run_id,
        in_prefix=prefix,
        out_run_id=run_id,
        out_prefix=prefix,
    )

    seir.onerun_SEIR(sim_id2write=sim_id2write, modinf=modinf, config=config)

    states_new = pq.read_table(
        file_paths.create_file_name(modinf.in_run_id, modinf.in_prefix, sim_id2write, "seir", "parquet"),
    ).to_pandas()
    states_new = states_new[states_new["date"] == "2020-03-15"].reset_index(drop=True)
    assert (
        (
            states_old[states_old["mc_value_type"] == "prevalence"]
            == states_new[states_new["mc_value_type"] == "prevalence"]
        )
        .all()
        .all()
    )

    seir.onerun_SEIR(
        sim_id2write=sim_id2write + 1, modinf=modinf, sim_id2load=sim_id2write, load_ID=True, config=config
    )
    states_new = pq.read_table(
        file_paths.create_file_name(modinf.in_run_id, modinf.in_prefix, sim_id2write + 1, "seir", "parquet"),
    ).to_pandas()
    states_new = states_new[states_new["date"] == "2020-03-15"].reset_index(drop=True)
    for path in ["model_output/seir", "model_output/snpi", "model_output/spar"]:
        shutil.rmtree(path)


def test_inference_resume():
    os.chdir(os.path.dirname(__file__))
    config.clear()
    config.read(user=False)
    config.set_file("data/config.yml")
    seir_modifiers_scenario = "Scenario1"
    sim_id2write = 100
    nslots = 1
    write_csv = False
    write_parquet = True
    first_sim_index = 1
    run_id = "test"
    prefix = ""
    stoch_traj_flag = True

    spatial_config = config["subpop_setup"]
    spatial_base_path = pathlib.Path(config["data_path"].get())
    modinf = model_info.ModelInfo(
        config=config,
        nslots=nslots,
        seir_modifiers_scenario=seir_modifiers_scenario,
        write_csv=write_csv,
        write_parquet=write_parquet,
        first_sim_index=first_sim_index,
        in_run_id=run_id,
        in_prefix=prefix,
        out_run_id=run_id,
        out_prefix=prefix,
    )

    seir.onerun_SEIR(sim_id2write=int(sim_id2write), modinf=modinf, config=config)
    npis_old = pq.read_table(
        file_paths.create_file_name(modinf.in_run_id, modinf.in_prefix, sim_id2write, "snpi", "parquet")
    ).to_pandas()

    config.clear()
    config.read(user=False)
    config.set_file("data/config_inference_resume.yml")
    seir_modifiers_scenario = "Scenario1"
    nslots = 1
    write_csv = False
    write_parquet = True
    first_sim_index = 1
    run_id = "test"
    prefix = ""

    modinf = model_info.ModelInfo(
        config=config,
        nslots=nslots,
        seir_modifiers_scenario=seir_modifiers_scenario,
        write_csv=write_csv,
        write_parquet=write_parquet,
        first_sim_index=first_sim_index,
        in_run_id=run_id,
        in_prefix=prefix,
        out_run_id=run_id,
        out_prefix=prefix,
    )

    seir.onerun_SEIR(
        sim_id2write=sim_id2write + 1, modinf=modinf, sim_id2load=sim_id2write, load_ID=True, config=config
    )
    npis_new = pq.read_table(
        file_paths.create_file_name(modinf.in_run_id, modinf.in_prefix, sim_id2write + 1, "snpi", "parquet")
    ).to_pandas()

    assert npis_old["npi_name"].isin(["None", "Wuhan", "KansasCity"]).all()
    assert npis_new["npi_name"].isin(["None", "Wuhan", "KansasCity", "BrandNew"]).all()
    # assert((['None', 'Wuhan', 'KansasCity']).isin(npis_old["npi_name"]).all())
    # assert((['None', 'Wuhan', 'KansasCity', 'BrandNew']).isin(npis_new["npi_name"]).all())
    assert (npis_old["start_date"] == "2020-04-01").all()
    assert (npis_old["end_date"] == "2020-05-15").all()
    assert (npis_new["start_date"] == "2020-04-02").all()
    assert (npis_new["end_date"] == "2020-05-16").all()
    for path in ["model_output/seir", "model_output/snpi", "model_output/spar"]:
        shutil.rmtree(path)

    ## Clean up after ourselves


def test_parallel_compartments_with_vacc():
    os.chdir(os.path.dirname(__file__))
    config.clear()
    config.read(user=False)

    config.set_file(f"{DATA_DIR}/config_parallel.yml")

    first_sim_index = 1
    run_id = "test_parallel"
    prefix = ""
    modinf = model_info.ModelInfo(
        config=config,
        nslots=1,
        seir_modifiers_scenario="Scenario_vacc",
        write_parquet=True,
        first_sim_index=first_sim_index,
        in_run_id=run_id,
        in_prefix=prefix,
        out_run_id=run_id,
        out_prefix=prefix,
    )

    seeding_data, seeding_amounts = modinf.seedingAndIC.load_seeding(sim_id=100, setup=modinf)
    initial_conditions = modinf.seedingAndIC.draw_ic(sim_id=100, setup=modinf)

    npi = NPI.NPIBase.execute(
        npi_config=modinf.npi_config_seir,
        modinf=modinf,
        modifiers_library=modinf.seir_modifiers_library,
        subpops=modinf.subpop_struct.subpop_names,
    )

    params = modinf.parameters.parameters_quick_draw(modinf.n_days, modinf.nsubpops)
    params = modinf.parameters.parameters_reduce(params, npi)

    (
        unique_strings,
        transition_array,
        proportion_array,
        proportion_info,
    ) = modinf.compartments.get_transition_array()
    parsed_parameters = modinf.compartments.parse_parameters(params, modinf.parameters.pnames, unique_strings)

    for i in range(5):
        states = seir.steps_SEIR(
            modinf,
            parsed_parameters,
            transition_array,
            proportion_array,
            proportion_info,
            initial_conditions,
            seeding_data,
            seeding_amounts,
        )
        df = seir.states2Df(modinf, states)
        assert (
            df[
                (df["mc_value_type"] == "prevalence")
                & (df["mc_infection_stage"] == "R")
                & (df["mc_vaccination_stage"] == "first_dose")
            ].max()["10001"]
            > 2
        )

        states = seir.steps_SEIR(
            modinf,
            parsed_parameters,
            transition_array,
            proportion_array,
            proportion_info,
            initial_conditions,
            seeding_data,
            seeding_amounts,
        )
        df = seir.states2Df(modinf, states)
        assert (
            df[
                (df["mc_value_type"] == "prevalence")
                & (df["mc_infection_stage"] == "R")
                & (df["mc_vaccination_stage"] == "first_dose")
            ].max()["10001"]
            > 2
        )


def test_parallel_compartments_no_vacc():
    config.clear()
    config.read(user=False)
    os.chdir(os.path.dirname(__file__))
    config.set_file(f"{DATA_DIR}/config_parallel.yml")

    first_sim_index = 1
    run_id = "test_parallel"
    prefix = ""

    modinf = model_info.ModelInfo(
        config=config,
        nslots=1,
        seir_modifiers_scenario="Scenario_novacc",
        write_parquet=True,
        first_sim_index=first_sim_index,
        in_run_id=run_id,
        in_prefix=prefix,
        out_run_id=run_id,
        out_prefix=prefix,
    )

    seeding_data, seeding_amounts = modinf.seedingAndIC.load_seeding(sim_id=100, setup=modinf)
    initial_conditions = modinf.seedingAndIC.draw_ic(sim_id=100, setup=modinf)

    npi = NPI.NPIBase.execute(
        npi_config=modinf.npi_config_seir,
        modinf=modinf,
        modifiers_library=modinf.seir_modifiers_library,
        subpops=modinf.subpop_struct.subpop_names,
    )

    params = modinf.parameters.parameters_quick_draw(modinf.n_days, modinf.nsubpops)
    params = modinf.parameters.parameters_reduce(params, npi)

    (
        unique_strings,
        transition_array,
        proportion_array,
        proportion_info,
    ) = modinf.compartments.get_transition_array()
    parsed_parameters = modinf.compartments.parse_parameters(params, modinf.parameters.pnames, unique_strings)

    for i in range(5):
        modinf.npi_config_seir = config["seir_modifiers"]["settings"]["Scenario_vacc"]
        states = seir.steps_SEIR(
            modinf,
            parsed_parameters,
            transition_array,
            proportion_array,
            proportion_info,
            initial_conditions,
            seeding_data,
            seeding_amounts,
        )
        df = seir.states2Df(modinf, states)
        assert (
            df[
                (df["mc_value_type"] == "prevalence")
                & (df["mc_infection_stage"] == "R")
                & (df["mc_vaccination_stage"] == "first_dose")
            ].max()["10001"]
            == 0
        )

        states = seir.steps_SEIR(
            modinf,
            parsed_parameters,
            transition_array,
            proportion_array,
            proportion_info,
            initial_conditions,
            seeding_data,
            seeding_amounts,
        )
        df = seir.states2Df(modinf, states)
        assert (
            df[
                (df["mc_value_type"] == "prevalence")
                & (df["mc_infection_stage"] == "R")
                & (df["mc_vaccination_stage"] == "first_dose")
            ].max()["10001"]
            == 0
        )<|MERGE_RESOLUTION|>--- conflicted
+++ resolved
@@ -145,10 +145,8 @@
 
         params = modinf.parameters.parameters_quick_draw(modinf.n_days, modinf.nsubpops)
         params = modinf.parameters.parameters_reduce(params, npi)
-<<<<<<< HEAD
-=======
-
->>>>>>> 0798ea82
+
+
         (
             unique_strings,
             transition_array,
@@ -167,10 +165,7 @@
             seeding_data,
             seeding_amounts,
         )
-<<<<<<< HEAD
-
-=======
->>>>>>> 0798ea82
+
         completepop = modinf.subpop_pop.sum()
         origpop = modinf.subpop_pop
         for it in range(modinf.n_days):
