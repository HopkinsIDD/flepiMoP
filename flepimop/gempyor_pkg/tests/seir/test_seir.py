--- conflicted
+++ resolved
@@ -24,11 +24,7 @@
         setup_name="test_values",
         geodata_file=f"{DATA_DIR}/geodata.csv",
         mobility_file=f"{DATA_DIR}/mobility.txt",
-<<<<<<< HEAD
-        popnodes_key="population",
-=======
         subpop_pop_key="population",
->>>>>>> 240ac6cf
         subpop_names_key="subpop",
     )
 
@@ -80,11 +76,7 @@
         setup_name="test_seir",
         geodata_file=f"{DATA_DIR}/geodata.csv",
         mobility_file=f"{DATA_DIR}/mobility.txt",
-<<<<<<< HEAD
-        popnodes_key="population",
-=======
         subpop_pop_key="population",
->>>>>>> 240ac6cf
         subpop_names_key="subpop",
     )
 
@@ -157,7 +149,7 @@
             setup_name="test_seir",
             geodata_file=f"{DATA_DIR}/geodata.csv",
             mobility_file=f"{DATA_DIR}/mobility.txt",
-            popnodes_key="population",
+            subpop_pop_key="population",
             subpop_names_key="subpop",
         )
 
@@ -166,7 +158,7 @@
         prefix = ""
         s = setup.Setup(
             setup_name="test_seir",
-            spatial_setup=ss,
+            subpop_setup=ss,
             nslots=1,
             npi_scenario="None",
             npi_config_seir=config["interventions"]["settings"]["None"],
@@ -191,7 +183,7 @@
 
         npi = NPI.NPIBase.execute(npi_config=s.npi_config_seir, global_config=config, subpops=s.subpop_struct.subpop_names)
 
-        params = s.parameters.parameters_quick_draw(s.n_days, s.nnodes)
+        params = s.parameters.parameters_quick_draw(s.n_days, s.nsubpops)
         params = s.parameters.parameters_reduce(params, npi)
 
         (
@@ -212,6 +204,14 @@
             seeding_data,
             seeding_amounts,
         )
+        completepop = s.subpop_pop.sum()
+        origpop = s.subpop_pop
+        for it in range(s.n_days):
+            totalpop = 0
+            for i in range(s.nsubpops):
+                totalpop += states[0].sum(axis=1)[it, i]
+                assert states[0].sum(axis=1)[it, i] - 1e-3 < origpop[i] < states[0].sum(axis=1)[it, i] + 1e-3
+            assert completepop - 1e-3 < totalpop < completepop + 1e-3
 
 def test_constant_population_rk4jit_integration():
     #config.set_file(f"{DATA_DIR}/config.yml")
@@ -221,7 +221,7 @@
         setup_name="test_seir",
         geodata_file=f"{DATA_DIR}/geodata.csv",
         mobility_file=f"{DATA_DIR}/mobility.txt",
-        popnodes_key="population",
+        subpop_pop_key="population",
         subpop_names_key="subpop",
     )
 
@@ -230,7 +230,7 @@
     prefix = ""
     s = setup.Setup(
         setup_name="test_seir",
-        spatial_setup=ss,
+        subpop_setup=ss,
         nslots=1,
         npi_scenario="None",
         npi_config_seir=config["interventions"]["settings"]["None"],
@@ -256,7 +256,7 @@
 
     npi = NPI.NPIBase.execute(npi_config=s.npi_config_seir, global_config=config, subpops=s.subpop_struct.subpop_names)
 
-    params = s.parameters.parameters_quick_draw(s.n_days, s.nnodes)
+    params = s.parameters.parameters_quick_draw(s.n_days, s.nsubpops)
     params = s.parameters.parameters_reduce(params, npi)
 
     (
@@ -276,11 +276,11 @@
         seeding_data,
         seeding_amounts,
     )
-    completepop = s.popnodes.sum()
-    origpop = s.popnodes
+    completepop = s.subpop_pop.sum()
+    origpop = s.subpop_pop
     for it in range(s.n_days):
         totalpop = 0
-        for i in range(s.nnodes):
+        for i in range(s.nsubpops):
             totalpop += states[0].sum(axis=1)[it, i]
             assert states[0].sum(axis=1)[it, i] - 1e-3 < origpop[i] < states[0].sum(axis=1)[it, i] + 1e-3
         assert completepop - 1e-3 < totalpop < completepop + 1e-3
@@ -296,11 +296,7 @@
         setup_name="test_seir",
         geodata_file=f"{DATA_DIR}/geodata.csv",
         mobility_file=f"{DATA_DIR}/mobility.txt",
-<<<<<<< HEAD
-        popnodes_key="population",
-=======
         subpop_pop_key="population",
->>>>>>> 240ac6cf
         subpop_names_key="subpop",
     )
 
@@ -385,11 +381,7 @@
         setup_name="test_seir",
         geodata_file=f"{DATA_DIR}/geodata.csv",
         mobility_file=f"{DATA_DIR}/mobility.csv",
-<<<<<<< HEAD
-        popnodes_key="population",
-=======
         subpop_pop_key="population",
->>>>>>> 240ac6cf
         subpop_names_key="subpop",
     )
 
@@ -459,11 +451,7 @@
         setup_name="test_seir",
         geodata_file=f"{DATA_DIR}/geodata.csv",
         mobility_file=f"{DATA_DIR}/mobility.txt",
-<<<<<<< HEAD
-        popnodes_key="population",
-=======
         subpop_pop_key="population",
->>>>>>> 240ac6cf
         subpop_names_key="subpop",
     )
 
@@ -560,19 +548,11 @@
     spatial_base_path = pathlib.Path(config["data_path"].get())
     s = setup.Setup(
         setup_name=config["name"].get() + "_" + str(npi_scenario),
-<<<<<<< HEAD
-        spatial_setup=subpopulation_structure.SubpopulationStructure(
-            setup_name=config["setup_name"].get(),
-            geodata_file=spatial_base_path / spatial_config["geodata"].get(),
-            mobility_file=spatial_base_path / spatial_config["mobility"].get(),
-            popnodes_key="population",
-=======
         subpop_setup=subpopulation_structure.SubpopulationStructure(
             setup_name=config["setup_name"].get(),
             geodata_file=spatial_base_path / spatial_config["geodata"].get(),
             mobility_file=spatial_base_path / spatial_config["mobility"].get(),
             subpop_pop_key="population",
->>>>>>> 240ac6cf
             subpop_names_key="subpop",
         ),
         nslots=nslots,
@@ -618,19 +598,11 @@
     spatial_base_path = pathlib.Path(config["data_path"].get())
     s = setup.Setup(
         setup_name=config["name"].get() + "_" + str(npi_scenario),
-<<<<<<< HEAD
-        spatial_setup=subpopulation_structure.SubpopulationStructure(
-            setup_name=config["setup_name"].get(),
-            geodata_file=spatial_base_path / spatial_config["geodata"].get(),
-            mobility_file=spatial_base_path / spatial_config["mobility"].get(),
-            popnodes_key="population",
-=======
         subpop_setup=subpopulation_structure.SubpopulationStructure(
             setup_name=config["setup_name"].get(),
             geodata_file=spatial_base_path / spatial_config["geodata"].get(),
             mobility_file=spatial_base_path / spatial_config["mobility"].get(),
             subpop_pop_key="population",
->>>>>>> 240ac6cf
             subpop_names_key="subpop",
         ),
         nslots=nslots,
@@ -694,19 +666,11 @@
     spatial_base_path = pathlib.Path(config["data_path"].get())
     s = setup.Setup(
         setup_name=config["name"].get() + "_" + str(npi_scenario),
-<<<<<<< HEAD
-        spatial_setup=subpopulation_structure.SubpopulationStructure(
-            setup_name=config["setup_name"].get(),
-            geodata_file=spatial_base_path / spatial_config["geodata"].get(),
-            mobility_file=spatial_base_path / spatial_config["mobility"].get(),
-            popnodes_key="population",
-=======
         subpop_setup=subpopulation_structure.SubpopulationStructure(
             setup_name=config["setup_name"].get(),
             geodata_file=spatial_base_path / spatial_config["geodata"].get(),
             mobility_file=spatial_base_path / spatial_config["mobility"].get(),
             subpop_pop_key="population",
->>>>>>> 240ac6cf
             subpop_names_key="subpop",
         ),
         nslots=nslots,
@@ -747,19 +711,11 @@
     spatial_base_path = pathlib.Path(config["data_path"].get())
     s = setup.Setup(
         setup_name=config["name"].get() + "_" + str(npi_scenario),
-<<<<<<< HEAD
-        spatial_setup=subpopulation_structure.SubpopulationStructure(
-            setup_name=config["setup_name"].get(),
-            geodata_file=spatial_base_path / spatial_config["geodata"].get(),
-            mobility_file=spatial_base_path / spatial_config["mobility"].get(),
-            popnodes_key="population",
-=======
         subpop_setup=subpopulation_structure.SubpopulationStructure(
             setup_name=config["setup_name"].get(),
             geodata_file=spatial_base_path / spatial_config["geodata"].get(),
             mobility_file=spatial_base_path / spatial_config["mobility"].get(),
             subpop_pop_key="population",
->>>>>>> 240ac6cf
             subpop_names_key="subpop",
         ),
         nslots=nslots,
@@ -807,11 +763,7 @@
         setup_name="test_seir",
         geodata_file=f"{DATA_DIR}/geodata.csv",
         mobility_file=f"{DATA_DIR}/mobility.txt",
-<<<<<<< HEAD
-        popnodes_key="population",
-=======
         subpop_pop_key="population",
->>>>>>> 240ac6cf
         subpop_names_key="subpop",
     )
 
@@ -905,11 +857,7 @@
         setup_name="test_seir",
         geodata_file=f"{DATA_DIR}/geodata.csv",
         mobility_file=f"{DATA_DIR}/mobility.txt",
-<<<<<<< HEAD
-        popnodes_key="population",
-=======
         subpop_pop_key="population",
->>>>>>> 240ac6cf
         subpop_names_key="subpop",
     )
 
