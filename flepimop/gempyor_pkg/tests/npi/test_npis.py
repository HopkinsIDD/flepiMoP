import gempyor
import numpy as np
import pandas as pd
import datetime
import pytest

from gempyor.utils import config

import pandas as pd
import numpy as np
import datetime
import matplotlib.pyplot as plt
import glob, os, sys, shutil
from pathlib import Path

# import seaborn as sns
import pyarrow.parquet as pq
import pyarrow as pa
from gempyor import file_paths, outcomes, seir

config_path_prefix = ""

os.chdir(os.path.dirname(__file__))


def test_full_npis_read_write():
    os.chdir(os.path.dirname(__file__))

    inference_simulator = gempyor.GempyorSimulator(
        config_path=f"{config_path_prefix}config_npi.yml",
        run_id=105,
        prefix="",
        first_sim_index=1,
        outcome_scenario="med",
        npi_scenario="inference",
        stoch_traj_flag=False,
        out_run_id=105,
    )
    # inference_simulator.one_simulation(sim_id2write=1,load_ID=False)

    # outcomes.onerun_delayframe_outcomes(
    #    sim_id2write=1, s=inference_simulator.s, load_ID=False, sim_id2load=1
    # )

    npi_outcomes = outcomes.build_npi_Outcomes(inference_simulator.s, load_ID=False, sim_id2load=None, config=config)
    # npi_seir = seir.build_npi_SEIR(
    #    inference_simulator.s, load_ID=False, sim_id2load=None, config=config
    # )

    inference_simulator.s.write_simID(ftype="hnpi", sim_id=1, df=npi_outcomes.getReductionDF())

    hnpi_read = pq.read_table(f"{config_path_prefix}model_output/hnpi/000000001.105.hnpi.parquet").to_pandas()
    hnpi_read["reduction"] = np.random.random(len(hnpi_read)) * 2 - 1
    out_hnpi = pa.Table.from_pandas(hnpi_read, preserve_index=False)
    pa.parquet.write_table(out_hnpi, file_paths.create_file_name(105, "", 1, "hnpi", "parquet"))
    import random

    random.seed(10)

    inference_simulator = gempyor.GempyorSimulator(
        config_path=f"{config_path_prefix}config_npi.yml",
        run_id=105,
        prefix="",
        first_sim_index=1,
        outcome_scenario="med",
        npi_scenario="inference",
        stoch_traj_flag=False,
        out_run_id=106,
    )
    # shutil.move('model_output/seir/000000001.105.seir.parquet', 'model_output/seir/000000001.106.seir.parquet')

    # outcomes.onerun_delayframe_outcomes(
    #    sim_id2write=1, s=inference_simulator.s, load_ID=True, sim_id2load=1
    # )

    npi_outcomes = outcomes.build_npi_Outcomes(inference_simulator.s, load_ID=True, sim_id2load=1, config=config)
    inference_simulator.s.write_simID(ftype="hnpi", sim_id=1, df=npi_outcomes.getReductionDF())

    hnpi_read = pq.read_table(f"{config_path_prefix}model_output/hnpi/000000001.105.hnpi.parquet").to_pandas()
    hnpi_wrote = pq.read_table(f"{config_path_prefix}model_output/hnpi/000000001.106.hnpi.parquet").to_pandas()
    assert (hnpi_read == hnpi_wrote).all().all()

    # runs with the new, random NPI
    inference_simulator = gempyor.GempyorSimulator(
        config_path=f"{config_path_prefix}config_npi.yml",
        run_id=106,
        prefix="",
        first_sim_index=1,
        outcome_scenario="med",
        stoch_traj_flag=False,
        out_run_id=107,
    )
    # shutil.move('model_output/seir/000000001.106.seir.parquet', 'model_output/seir/000000001.107.seir.parquet')

    # outcomes.onerun_delayframe_outcomes(
    #    sim_id2write=1, s=inference_simulator.s, load_ID=True, sim_id2load=1
    # )

    npi_outcomes = outcomes.build_npi_Outcomes(inference_simulator.s, load_ID=True, sim_id2load=1, config=config)
    inference_simulator.s.write_simID(ftype="hnpi", sim_id=1, df=npi_outcomes.getReductionDF())

    hnpi_read = pq.read_table(f"{config_path_prefix}model_output/hnpi/000000001.106.hnpi.parquet").to_pandas()
    hnpi_wrote = pq.read_table(f"{config_path_prefix}model_output/hnpi/000000001.107.hnpi.parquet").to_pandas()
    assert (hnpi_read == hnpi_wrote).all().all()


def test_spatial_groups():
    inference_simulator = gempyor.GempyorSimulator(
        config_path=f"{config_path_prefix}config_test_spatial_group_npi.yml",
        run_id=105,
        prefix="",
        first_sim_index=1,
        outcome_scenario="med",
        npi_scenario="inference",
        stoch_traj_flag=False,
        out_run_id=105,
    )

    # Test build from config, value of the reduction array
    npi = seir.build_npi_SEIR(inference_simulator.s, load_ID=False, sim_id2load=None, config=config)

    # all independent: r1
    assert len(npi.getReduction("r1")["2021-01-01"].unique()) == inference_simulator.s.nsubpops
    assert npi.getReduction("r1").isna().sum().sum() == 0

    # all the same: r2
    assert len(npi.getReduction("r2")["2021-01-01"].unique()) == 1
    assert npi.getReduction("r2").isna().sum().sum() == 0

    # two groups: r3
    assert len(npi.getReduction("r3")["2020-04-15"].unique()) == inference_simulator.s.nsubpops - 2
    assert npi.getReduction("r3").isna().sum().sum() == 0
    assert len(npi.getReduction("r3").loc[["01000", "02000"], "2020-04-15"].unique()) == 1
    assert len(npi.getReduction("r3").loc[["04000", "06000"], "2020-04-15"].unique()) == 1

    # one group: r4
    assert (
        len(npi.getReduction("r4")["2020-04-15"].unique()) == 4
    )  # 0 for these not included, 1 unique for the group, and two for the rest
    assert npi.getReduction("r4").isna().sum().sum() == 0
    assert len(npi.getReduction("r4").loc[["01000", "02000"], "2020-04-15"].unique()) == 1
    assert len(npi.getReduction("r4").loc[["04000", "06000"], "2020-04-15"].unique()) == 2
    assert (npi.getReduction("r4").loc[["05000", "08000"], "2020-04-15"] == 0).all()

    # mtr group: r5
    assert npi.getReduction("r5").isna().sum().sum() == 0
    assert len(npi.getReduction("r5")["2020-12-15"].unique()) == 2
    assert len(npi.getReduction("r5")["2020-10-15"].unique()) == 4
    assert len(npi.getReduction("r5").loc[["01000", "04000"], "2020-10-15"].unique()) == 1
    assert len(npi.getReduction("r5").loc[["02000", "06000"], "2020-10-15"].unique()) == 2

    # test the dataframes that are wrote.
    npi_df = npi.getReductionDF()

    # all independent: r1
    df = npi_df[npi_df["npi_name"] == "all_independent"]
<<<<<<< HEAD
    assert len(df) == inference_simulator.s.nnodes
=======
    assert len(df) == inference_simulator.s.nsubpops
>>>>>>> 240ac6cf
    for g in df["subpop"]:
        assert "," not in g

    # all the same: r2
    df = npi_df[npi_df["npi_name"] == "all_together"]
    assert len(df) == 1
    assert set(df["subpop"].iloc[0].split(",")) == set(inference_simulator.s.subpop_struct.subpop_names)
<<<<<<< HEAD
    assert len(df["subpop"].iloc[0].split(",")) == inference_simulator.s.nnodes
=======
    assert len(df["subpop"].iloc[0].split(",")) == inference_simulator.s.nsubpops
>>>>>>> 240ac6cf

    # two groups: r3
    df = npi_df[npi_df["npi_name"] == "two_groups"]
    assert len(df) == inference_simulator.s.nsubpops - 2
    for g in ["01000", "02000", "04000", "06000"]:
        assert g not in df["subpop"]
    assert len(df[df["subpop"] == "01000,02000"]) == 1
    assert len(df[df["subpop"] == "04000,06000"]) == 1

    # mtr group: r5
    df = npi_df[npi_df["npi_name"] == "mt_reduce"]
    assert len(df) == 4
    assert df.subpop.to_list() == ["09000,10000", "02000", "06000", "01000,04000"]
    assert df[df["subpop"] == "09000,10000"]["start_date"].iloc[0] == "2020-12-01,2021-12-01"
    assert (
        df[df["subpop"] == "01000,04000"]["start_date"].iloc[0]
        == df[df["subpop"] == "06000"]["start_date"].iloc[0]
        == "2020-10-01,2021-10-01"
    )


def test_spatial_groups():
<<<<<<< HEAD

=======
>>>>>>> 240ac6cf
    inference_simulator = gempyor.GempyorSimulator(
        config_path=f"{config_path_prefix}config_test_spatial_group_npi.yml",
        run_id=105,
        prefix="",
        first_sim_index=1,
        outcome_scenario="med",
        npi_scenario="inference",
        stoch_traj_flag=False,
        out_run_id=105,
    )

    # Test build from config, value of the reduction array
    npi = seir.build_npi_SEIR(inference_simulator.s, load_ID=False, sim_id2load=None, config=config)
    npi_df = npi.getReductionDF()

    inference_simulator.s.write_simID(ftype="snpi", sim_id=1, df=npi_df)

    snpi_read = pq.read_table(f"{config_path_prefix}model_output/snpi/000000001.105.snpi.parquet").to_pandas()
    snpi_read["reduction"] = np.random.random(len(snpi_read)) * 2 - 1
    out_snpi = pa.Table.from_pandas(snpi_read, preserve_index=False)
    pa.parquet.write_table(out_snpi, file_paths.create_file_name(106, "", 1, "snpi", "parquet"))

    inference_simulator = gempyor.GempyorSimulator(
        config_path=f"{config_path_prefix}config_test_spatial_group_npi.yml",
        run_id=106,
        prefix="",
        first_sim_index=1,
        outcome_scenario="med",
        npi_scenario="inference",
        stoch_traj_flag=False,
        out_run_id=107,
    )

    npi_seir = seir.build_npi_SEIR(inference_simulator.s, load_ID=True, sim_id2load=1, config=config)
    inference_simulator.s.write_simID(ftype="snpi", sim_id=1, df=npi_seir.getReductionDF())

    snpi_read = pq.read_table(f"{config_path_prefix}model_output/snpi/000000001.106.snpi.parquet").to_pandas()
    snpi_wrote = pq.read_table(f"{config_path_prefix}model_output/snpi/000000001.107.snpi.parquet").to_pandas()

    # now the order can change, so we need to sort by subpop and start_date
    snpi_wrote = snpi_wrote.sort_values(by=["subpop", "start_date"]).reset_index(drop=True)
    snpi_read = snpi_read.sort_values(by=["subpop", "start_date"]).reset_index(drop=True)
    assert (snpi_read == snpi_wrote).all().all()

    npi_read = seir.build_npi_SEIR(
        inference_simulator.s, load_ID=False, sim_id2load=1, config=config, bypass_DF=snpi_read
    )
    npi_wrote = seir.build_npi_SEIR(
        inference_simulator.s, load_ID=False, sim_id2load=1, config=config, bypass_DF=snpi_wrote
    )

    assert (npi_read.getReductionDF() == npi_wrote.getReductionDF()).all().all()

    assert (npi_wrote.getReduction("r1") == npi_read.getReduction("r1")).all().all()
    assert (npi_wrote.getReduction("r2") == npi_read.getReduction("r2")).all().all()
    assert (npi_wrote.getReduction("r3") == npi_read.getReduction("r3")).all().all()
    assert (npi_wrote.getReduction("r4") == npi_read.getReduction("r4")).all().all()
    assert (npi_wrote.getReduction("r5") == npi_read.getReduction("r5")).all().all()<|MERGE_RESOLUTION|>--- conflicted
+++ resolved
@@ -154,11 +154,7 @@
 
     # all independent: r1
     df = npi_df[npi_df["npi_name"] == "all_independent"]
-<<<<<<< HEAD
-    assert len(df) == inference_simulator.s.nnodes
-=======
     assert len(df) == inference_simulator.s.nsubpops
->>>>>>> 240ac6cf
     for g in df["subpop"]:
         assert "," not in g
 
@@ -166,11 +162,7 @@
     df = npi_df[npi_df["npi_name"] == "all_together"]
     assert len(df) == 1
     assert set(df["subpop"].iloc[0].split(",")) == set(inference_simulator.s.subpop_struct.subpop_names)
-<<<<<<< HEAD
-    assert len(df["subpop"].iloc[0].split(",")) == inference_simulator.s.nnodes
-=======
     assert len(df["subpop"].iloc[0].split(",")) == inference_simulator.s.nsubpops
->>>>>>> 240ac6cf
 
     # two groups: r3
     df = npi_df[npi_df["npi_name"] == "two_groups"]
@@ -193,10 +185,6 @@
 
 
 def test_spatial_groups():
-<<<<<<< HEAD
-
-=======
->>>>>>> 240ac6cf
     inference_simulator = gempyor.GempyorSimulator(
         config_path=f"{config_path_prefix}config_test_spatial_group_npi.yml",
         run_id=105,
