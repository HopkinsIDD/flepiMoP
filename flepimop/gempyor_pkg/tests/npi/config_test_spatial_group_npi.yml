name: USA
setup_name: FCH
smh_round: R12
data_path: data
start_date: 2020-01-01
end_date: 2022-09-03
end_date_groundtruth: 2022-03-05
nslots: 300

compartments:
  infection_stage: ["S", "E", "I1", "I2", "I3", "R", "W"]
  vaccination_stage: ["unvaccinated", "1dose", "2dose", "waned", "previousinfection"]
  variant_type: ["WILD", "ALPHA", "DELTA", "OMICRON"]
  age_strata: ["age0to17", "age18to64", "age65to100"]

subpop_setup:
  geodata: geodata_2019_statelevel.csv
  mobility: mobility_2011-2015_statelevel.csv
  include_in_report: include_in_report
  state_level: TRUE



seir:
  integration:
    method: legacy
    dt: 2.000
  parameters:
    r1:
      value:
        distribution: fixed
        value: 1
    r2:
      value:
        distribution: fixed
        value: 2
    r3:
      value:
        distribution: fixed
        value: 3
    r4:
      value:
        distribution: fixed
        value: 4
    r5:
      value:
        distribution: fixed
        value: 5

interventions:
  scenarios:
    - inference
  settings:
    all_independent:
      template: SinglePeriodModifier
      parameter: r1
      subpop: "all"
      period_start_date: 2020-01-01
      period_end_date: 2022-09-03
      value:
        distribution: truncnorm
        mean: 0
        sd: 0.025
        a: -1
        b: 1
    all_together:
      template: SinglePeriodModifier
      parameter: r2
      subpop: "all"
<<<<<<< HEAD
      spatial_groups: "all"
=======
      subpop_groups: "all"
>>>>>>> 240ac6cf
      period_start_date: 2020-01-01
      period_end_date: 2022-09-03
      value:
        distribution: truncnorm
        mean: 0
        sd: 0.025
        a: -1
        b: 1
    two_groups:
      template: SinglePeriodModifier
      parameter: r3
      subpop: "all"
<<<<<<< HEAD
      spatial_groups: 
=======
      subpop_groups: 
>>>>>>> 240ac6cf
        - ["01000", "02000"]
        - ["04000", "06000"]
      period_start_date: 2020-04-04
      period_end_date: 2022-04-30
      value:
        distribution: truncnorm
        mean: 0.55
        sd: 0.025
        a: 0
        b: 0.9
      perturbation:
        distribution: truncnorm
        mean: 0
        sd: 0.025
        a: -1
        b: 1
    one_group:
      template: SinglePeriodModifier
      parameter: r4
      subpop: ["01000", "02000", "04000", "06000"]
<<<<<<< HEAD
      spatial_groups: 
=======
      subpop_groups: 
>>>>>>> 240ac6cf
        - ["01000", "02000"]
      period_start_date: 2020-04-04
      period_end_date: 2020-04-30
      value:
        distribution: truncnorm
        mean: 0.55
        sd: 0.025
        a: 0
        b: 0.9

    mt_reduce:
      template: MultiPeriodModifier
      parameter: r5
      groups:
        - subpop: ["09000", "10000"]
<<<<<<< HEAD
          spatial_groups: ["09000", "10000"]
=======
          subpop_groups: ["09000", "10000"]
>>>>>>> 240ac6cf
          periods:
            - start_date: 2020-12-01
              end_date: 2020-12-31
            - start_date: 2021-12-01
              end_date: 2021-12-31
        - subpop: ["01000", "02000", "04000", "06000"]
<<<<<<< HEAD
          spatial_groups: ["01000","04000"]
=======
          subpop_groups: ["01000","04000"]
>>>>>>> 240ac6cf
          periods:
            - start_date:  2020-10-01
              end_date:  2020-10-31
            - start_date: 2021-10-01
              end_date: 2021-10-31
      value:
        distribution: truncnorm
        mean: -0.133
        sd: 0.05
        a: -1
        b: 1

    scn_error:
      template: MultiPeriodModifier
      parameter: r1
      groups:
        - subpop: ["09000", "10000"]
<<<<<<< HEAD
          spatial_groups: ["09000", "10000"]
=======
          subpop_groups: ["09000", "10000"]
>>>>>>> 240ac6cf
          periods:
            - start_date: 2020-12-01
              end_date: 2020-12-31
            - start_date: 2021-12-01
              end_date: 2021-12-31
        - subpop: ["01000", "02000", "04000", "06000"]
<<<<<<< HEAD
          spatial_groups: ["10000"]
=======
          subpop_groups: ["10000"]
>>>>>>> 240ac6cf
          periods:
            - start_date: 2021-08-16
              end_date: 2021-11-23
            - start_date: 2022-01-03
              end_date: 2022-09-03
      value:
        distribution: truncnorm
        mean: -0.133
        sd: 0.05
        a: -1
        b: 1

    inference:
      template: StackedModifier
      scenarios: ["all_independent", "all_together", "two_groups", "one_group", "mt_reduce"]
    error:
      template: StackedModifier
      scenarios: ["scn_error"]<|MERGE_RESOLUTION|>--- conflicted
+++ resolved
@@ -67,11 +67,7 @@
       template: SinglePeriodModifier
       parameter: r2
       subpop: "all"
-<<<<<<< HEAD
-      spatial_groups: "all"
-=======
       subpop_groups: "all"
->>>>>>> 240ac6cf
       period_start_date: 2020-01-01
       period_end_date: 2022-09-03
       value:
@@ -84,11 +80,7 @@
       template: SinglePeriodModifier
       parameter: r3
       subpop: "all"
-<<<<<<< HEAD
-      spatial_groups: 
-=======
       subpop_groups: 
->>>>>>> 240ac6cf
         - ["01000", "02000"]
         - ["04000", "06000"]
       period_start_date: 2020-04-04
@@ -109,11 +101,7 @@
       template: SinglePeriodModifier
       parameter: r4
       subpop: ["01000", "02000", "04000", "06000"]
-<<<<<<< HEAD
-      spatial_groups: 
-=======
       subpop_groups: 
->>>>>>> 240ac6cf
         - ["01000", "02000"]
       period_start_date: 2020-04-04
       period_end_date: 2020-04-30
@@ -129,22 +117,14 @@
       parameter: r5
       groups:
         - subpop: ["09000", "10000"]
-<<<<<<< HEAD
-          spatial_groups: ["09000", "10000"]
-=======
           subpop_groups: ["09000", "10000"]
->>>>>>> 240ac6cf
           periods:
             - start_date: 2020-12-01
               end_date: 2020-12-31
             - start_date: 2021-12-01
               end_date: 2021-12-31
         - subpop: ["01000", "02000", "04000", "06000"]
-<<<<<<< HEAD
-          spatial_groups: ["01000","04000"]
-=======
           subpop_groups: ["01000","04000"]
->>>>>>> 240ac6cf
           periods:
             - start_date:  2020-10-01
               end_date:  2020-10-31
@@ -162,22 +142,14 @@
       parameter: r1
       groups:
         - subpop: ["09000", "10000"]
-<<<<<<< HEAD
-          spatial_groups: ["09000", "10000"]
-=======
           subpop_groups: ["09000", "10000"]
->>>>>>> 240ac6cf
           periods:
             - start_date: 2020-12-01
               end_date: 2020-12-31
             - start_date: 2021-12-01
               end_date: 2021-12-31
         - subpop: ["01000", "02000", "04000", "06000"]
-<<<<<<< HEAD
-          spatial_groups: ["10000"]
-=======
           subpop_groups: ["10000"]
->>>>>>> 240ac6cf
           periods:
             - start_date: 2021-08-16
               end_date: 2021-11-23
