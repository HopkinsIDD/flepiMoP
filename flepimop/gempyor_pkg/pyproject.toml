[build-system]
requires = ["setuptools>=61.0", "wheel"]
build-backend = "setuptools.build_meta"

[project]
authors = [
    {name = "Joseph Lemaitre", email = "jo.lemaitresamra@gmail.com"},
    {name = "Joshua Kaminsky and others"},
]
classifiers = [
    "Programming Language :: Python :: 3",
    "License :: OSI Approved :: GNU General Public License v3 or later (GPLv3+)",
    "Operating System :: OS Independent",
]
description = "Generic epidemic compartmental modeling pipelines with interventions and outcome reporting."
dependencies = [
    "click>=8.1.7",
    "confuse",
    "dask[dataframe]",
    "emcee",
    "graphviz",
    "h5py",
    "Jinja2",
    "matplotlib",
    "numba>=0.53.1",
    "numpy",
    "pandas",
    "pyarrow",
    "pydantic>=2.10.0",
    "scipy",
    "seaborn",
    "sympy",
    "tqdm",
    "xarray",
]
name = "gempyor"
readme = "README.md"
requires-python = ">=3.10,<3.12"
version = "2.1"

[project.optional-dependencies]
aws = ["boto3", "botocore"]
<<<<<<< HEAD
test = ["pytest", "mock"]
docs = ["sphinx"]
=======
dev = ["pytest", "mock", "pylint", "black"]
>>>>>>> 7989f1a0

[project.urls]
Homepage = "https://www.flepimop.org/"
Issues = "https://github.com/HopkinsIDD/flepiMoP/issues"

[project.scripts]
flepimop = "gempyor.cli:cli"
flepimop-calibrate = "gempyor.calibrate:calibrate"
gempyor-simulate = "gempyor.simulate:_deprecated_simulate"

[tool.setuptools]
package-dir = {"" = "src"}
include-package-data = true
package-data = { "gempyor" = ["templates/*.j2"] }

[tool.setuptools.packages.find]
where = ["src"]
namespaces = false<|MERGE_RESOLUTION|>--- conflicted
+++ resolved
@@ -40,12 +40,7 @@
 
 [project.optional-dependencies]
 aws = ["boto3", "botocore"]
-<<<<<<< HEAD
-test = ["pytest", "mock"]
-docs = ["sphinx"]
-=======
-dev = ["pytest", "mock", "pylint", "black"]
->>>>>>> 7989f1a0
+dev = ["pytest", "mock", "pylint", "black", "sphinx"]
 
 [project.urls]
 Homepage = "https://www.flepimop.org/"
