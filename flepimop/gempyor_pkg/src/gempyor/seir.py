--- conflicted
+++ resolved
@@ -97,10 +97,6 @@
     seeding_data,
     seeding_amounts,
 ):
-<<<<<<< HEAD
-
-=======
->>>>>>> 240ac6cf
     fnct_args = build_step_source_arg(
         s,
         parsed_parameters,
