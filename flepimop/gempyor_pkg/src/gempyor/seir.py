import itertools
import time
import numpy as np
import pandas as pd
import scipy
import tqdm.contrib.concurrent

from . import NPI, model_info, file_paths, steps_rk4
from .utils import config, Timer, aws_disk_diagnosis, read_df
import pyarrow as pa
import logging

logger = logging.getLogger(__name__)


def build_step_source_arg(
    modinf,
    parsed_parameters,
    transition_array,
    proportion_array,
    proportion_info,
    initial_conditions,
    seeding_data,
    seeding_amounts,
):
<<<<<<< HEAD
    assert type(s.mobility) == scipy.sparse.csr_matrix
    mobility_data = s.mobility.data
=======
    if "integration" in modinf.seir_config.keys():
        if "method" in modinf.seir_config["integration"].keys():
            integration_method = modinf.seir_config["integration"]["method"].get()
            if integration_method == "best.current":
                integration_method = "rk4.jit"
            if integration_method == "rk4":
                integration_method = "rk4.jit"
            if integration_method not in ["rk4.jit", "legacy"]:
                raise ValueError(f"Unknown integration method {integration_method}.")
        if "dt" in modinf.seir_config["integration"].keys():
            dt = float(
                eval(str(modinf.seir_config["integration"]["dt"].get()))
            )  # ugly way to parse string and formulas
        else:
            dt = 2.0
    else:
        integration_method = "rk4.jit"
        dt = 2.0
        logging.info(f"Integration method not provided, assuming type {integration_method} with dt=2")

    assert type(modinf.mobility) == scipy.sparse.csr.csr_matrix
    mobility_data = modinf.mobility.data
>>>>>>> deed19b3
    mobility_data = mobility_data.astype("float64")
    assert type(modinf.compartments.compartments.shape[0]) == int
    assert type(modinf.nsubpops) == int
    assert modinf.n_days > 1
    assert parsed_parameters.shape[1:3] == (modinf.n_days, modinf.nsubpops)
    assert type(dt) == float
    assert type(transition_array[0][0]) == np.int64
    assert type(proportion_array[0]) == np.int64
    assert type(proportion_info[0][0]) == np.int64
    assert initial_conditions.shape == (modinf.compartments.compartments.shape[0], modinf.nsubpops)
    assert type(initial_conditions[0][0]) == np.float64
    # Test of empty seeding:
    assert len(seeding_data.keys()) == 4

    keys_ref = [
        "seeding_sources",
        "seeding_destinations",
        "seeding_subpops",
        "day_start_idx",
    ]
    for key, item in seeding_data.items():
        assert key in keys_ref
        if key == "day_start_idx":
            assert len(item) == modinf.n_days + 1
            # assert (item == np.zeros(s.n_days + 1, dtype=np.int64)).all()
        # else:
        #     assert item.size == np.array([], dtype=np.int64)
        assert item.dtype == np.int64

    if len(mobility_data) > 0:
        assert type(mobility_data[0]) == np.float64
        assert len(mobility_data) == len(modinf.mobility.indices)
        assert type(modinf.mobility.indices[0]) == np.int32
        assert len(modinf.mobility.indptr) == modinf.nsubpops + 1
        assert type(modinf.mobility.indptr[0]) == np.int32

    assert len(modinf.subpop_pop) == modinf.nsubpops
    assert type(modinf.subpop_pop[0]) == np.int64

    assert dt <= 1.0 or dt == 2.0

    fnct_args = {
        "ncompartments": modinf.compartments.compartments.shape[0],
        "nspatial_nodes": modinf.nsubpops,
        "ndays": modinf.n_days,
        "parameters": parsed_parameters,
        "dt": dt,
        "integration_method": integration_method,
        "transitions": transition_array,
        "proportion_info": proportion_info,
        "transition_sum_compartments": proportion_array,
        "initial_conditions": initial_conditions,
        "seeding_data": seeding_data,
        "seeding_amounts": seeding_amounts,
        "mobility_data": mobility_data,
        "mobility_row_indices": modinf.mobility.indices,
        "mobility_data_indices": modinf.mobility.indptr,
        "population": modinf.subpop_pop,
        "stochastic_p": modinf.stoch_traj_flag,
    }
    return fnct_args


def steps_SEIR(
    modinf,
    parsed_parameters,
    transition_array,
    proportion_array,
    proportion_info,
    initial_conditions,
    seeding_data,
    seeding_amounts,
):
    fnct_args = build_step_source_arg(
        modinf,
        parsed_parameters,
        transition_array,
        proportion_array,
        proportion_info,
        initial_conditions,
        seeding_data,
        seeding_amounts,
    )

    integration_method = fnct_args["integration_method"]
    fnct_args.pop("integration_method")

    logging.info(f"Integrating with method {integration_method}")

    if integration_method == "legacy":
        seir_sim = seir_sim = steps_rk4.rk4_integration(**fnct_args, method="legacy")
    elif integration_method == "rk4.jit":
        if modinf.stoch_traj_flag == True:
            raise ValueError(
                f"with method {integration_method}, only deterministic "
                f"integration is possible (got stoch_straj_flag={modinf.stoch_traj_flag}"
            )
        seir_sim = steps_rk4.rk4_integration(**fnct_args)
    else:
        from .dev import steps as steps_experimental

        logging.critical("Experimental !!! These methods are not ready for production ! ")
        if integration_method in [
            "scipy.solve_ivp",
            "scipy.odeint",
            "scipy.solve_ivp2",
            "scipy.odeint2",
        ]:
            if modinf.stoch_traj_flag == True:
                raise ValueError(
                    f"with method {integration_method}, only deterministic "
                    f"integration is possible (got stoch_straj_flag={modinf.stoch_traj_flag}"
                )
            seir_sim = steps_experimental.ode_integration(**fnct_args, integration_method=integration_method)
        elif integration_method == "rk4.jit1":
            seir_sim = steps_experimental.rk4_integration1(**fnct_args)
        elif integration_method == "rk4.jit2":
            seir_sim = steps_experimental.rk4_integration2(**fnct_args)
        elif integration_method == "rk4.jit3":
            seir_sim = steps_experimental.rk4_integration3(**fnct_args)
        elif integration_method == "rk4.jit4":
            seir_sim = steps_experimental.rk4_integration4(**fnct_args)
        elif integration_method == "rk4.jit5":
            seir_sim = steps_experimental.rk4_integration5(**fnct_args)
        elif integration_method == "rk4.jit6":
            seir_sim = steps_experimental.rk4_integration6(**fnct_args)
        elif integration_method == "rk4.jit.smart":
            seir_sim = steps_experimental.rk4_integration2_smart(**fnct_args)
        elif integration_method == "rk4_aot":
            seir_sim = steps_experimental.rk4_aot(**fnct_args)
        else:
            raise ValueError(f"Unknow integration scheme, got {integration_method}")
    return seir_sim


def build_npi_SEIR(modinf, load_ID, sim_id2load, config, bypass_DF=None, bypass_FN=None):
    with Timer("SEIR.NPI"):
        loaded_df = None
        if bypass_DF is not None:
            loaded_df = bypass_DF
        elif bypass_FN is not None:
            loaded_df = read_df(fname=bypass_FN)
        elif load_ID == True:
            loaded_df = modinf.read_simID(ftype="snpi", sim_id=sim_id2load)

        if loaded_df is not None:
            npi = NPI.NPIBase.execute(
                npi_config=modinf.npi_config_seir,
                modinf=modinf,
                modifiers_library=modinf.seir_modifiers_library,
                subpops=modinf.subpop_struct.subpop_names,
                loaded_df=loaded_df,
                pnames_overlap_operation_sum=modinf.parameters.stacked_modifier_method["sum"],
            )
        else:
            npi = NPI.NPIBase.execute(
                npi_config=modinf.npi_config_seir,
                modinf=modinf,
                modifiers_library=modinf.seir_modifiers_library,
                subpops=modinf.subpop_struct.subpop_names,
                pnames_overlap_operation_sum=modinf.parameters.stacked_modifier_method["sum"],
            )
    return npi


def onerun_SEIR(
    sim_id2write: int,
    modinf: model_info.ModelInfo,
    load_ID: bool = False,
    sim_id2load: int = None,
    config=None,
):
    np.random.seed()
    npi = None
    if modinf.npi_config_seir:
        npi = build_npi_SEIR(modinf=modinf, load_ID=load_ID, sim_id2load=sim_id2load, config=config)

    with Timer("onerun_SEIR.compartments"):
        (
            unique_strings,
            transition_array,
            proportion_array,
            proportion_info,
        ) = modinf.compartments.get_transition_array()

    with Timer("onerun_SEIR.seeding"):
        if load_ID:
            initial_conditions = modinf.seedingAndIC.load_ic(sim_id2load, setup=modinf)
            seeding_data, seeding_amounts = modinf.seedingAndIC.load_seeding(sim_id2load, setup=modinf)
        else:
            initial_conditions = modinf.seedingAndIC.draw_ic(sim_id2write, setup=modinf)
            seeding_data, seeding_amounts = modinf.seedingAndIC.draw_seeding(sim_id2write, setup=modinf)

    with Timer("onerun_SEIR.parameters"):
        # Draw or load parameters
        if load_ID:
            p_draw = modinf.parameters.parameters_load(
                param_df=modinf.read_simID(ftype="spar", sim_id=sim_id2load),
                n_days=modinf.n_days,
                nsubpops=modinf.nsubpops,
            )
        else:
            p_draw = modinf.parameters.parameters_quick_draw(n_days=modinf.n_days, nsubpops=modinf.nsubpops)
        # reduce them
        parameters = modinf.parameters.parameters_reduce(p_draw, npi)
        log_debug_parameters(p_draw, "Parameters without seir_modifiers")
        log_debug_parameters(parameters, "Parameters with seir_modifiers")

        # Parse them
        parsed_parameters = modinf.compartments.parse_parameters(parameters, modinf.parameters.pnames, unique_strings)
        log_debug_parameters(parsed_parameters, "Unique Parameters used by transitions")

    with Timer("onerun_SEIR.compute"):
        states = steps_SEIR(
            modinf,
            parsed_parameters,
            transition_array,
            proportion_array,
            proportion_info,
            initial_conditions,
            seeding_data,
            seeding_amounts,
        )

    with Timer("onerun_SEIR.postprocess"):
        if modinf.write_csv or modinf.write_parquet:
            out_df = postprocess_and_write(sim_id2write, modinf, states, p_draw, npi, seeding_data)
    return out_df


def run_parallel_SEIR(modinf, config, *, n_jobs=1):
    start = time.monotonic()
    sim_ids = np.arange(1, modinf.nslots + 1)

    if n_jobs == 1:  # run single process for debugging/profiling purposes
        for sim_id in tqdm.tqdm(sim_ids):
            onerun_SEIR(sim_id2write=sim_id, modinf=modinf, load_ID=False, sim_id2load=None, config=config)
    else:
        tqdm.contrib.concurrent.process_map(
            onerun_SEIR,
            sim_ids,
            itertools.repeat(modinf),
            itertools.repeat(False),
            itertools.repeat(None),
            itertools.repeat(config),
            max_workers=n_jobs,
        )

    logging.info(f""">> {modinf.nslots} seir simulations completed in {time.monotonic() - start:.1f} seconds""")


def states2Df(modinf, states):
    # Tidyup data for  R, to save it:
    #
    # Write output to .snpi.*, .spar.*, and .seir.* files

    (
        states_prev,
        states_incid,
    ) = states  # both are [ndays x ncompartments x nspatial_nodes ]

    # add line of zero to diff, so we get the real cumulative.
    # states_diff = np.zeros((states_cumu.shape[0] + 1, *states_cumu.shape[1:]))
    # states_diff[1:, :, :] = states_cumu
    # states_diff = np.diff(states_diff, axis=0)

    ts_index = pd.MultiIndex.from_product(
        [pd.date_range(modinf.ti, modinf.tf, freq="D"), modinf.compartments.compartments["name"]],
        names=["date", "mc_name"],
    )
    # prevalence data, we use multi.index dataframe, sparring us the array manipulation we use to do
    prev_df = pd.DataFrame(
        data=states_prev.reshape(modinf.n_days * modinf.compartments.get_ncomp(), modinf.nsubpops),
        index=ts_index,
        columns=modinf.subpop_struct.subpop_names,
    ).reset_index()
    prev_df = pd.merge(
        left=modinf.compartments.get_compartments_explicitDF(),
        right=prev_df,
        how="right",
        on="mc_name",
    )
    prev_df.insert(loc=0, column="mc_value_type", value="prevalence")

    ts_index = pd.MultiIndex.from_product(
        [pd.date_range(modinf.ti, modinf.tf, freq="D"), modinf.compartments.compartments["name"]],
        names=["date", "mc_name"],
    )

    incid_df = pd.DataFrame(
        data=states_incid.reshape(modinf.n_days * modinf.compartments.get_ncomp(), modinf.nsubpops),
        index=ts_index,
        columns=modinf.subpop_struct.subpop_names,
    ).reset_index()
    incid_df = pd.merge(
        left=modinf.compartments.get_compartments_explicitDF(),
        right=incid_df,
        how="right",
        on="mc_name",
    )
    incid_df.insert(loc=0, column="mc_value_type", value="incidence")

    out_df = pd.concat((incid_df, prev_df), axis=0).set_index("date")

    out_df["date"] = out_df.index

    return out_df


def postprocess_and_write(sim_id, modinf, states, p_draw, npi, seeding):
    # aws_disk_diagnosis()

    # NPIs
    if npi is not None:
        modinf.write_simID(ftype="snpi", sim_id=sim_id, df=npi.getReductionDF())
    # Parameters
    modinf.write_simID(ftype="spar", sim_id=sim_id, df=modinf.parameters.getParameterDF(p_draw=p_draw))
    out_df = states2Df(modinf, states)
    modinf.write_simID(ftype="seir", sim_id=sim_id, df=out_df)

    return out_df


def log_debug_parameters(params, prefix):
    if logging.getLogger().isEnabledFor(logging.DEBUG):
        logging.debug(prefix)
        for parameter in params:
            try:
                logging.debug(
                    f"""    shape {parameter.shape}, type {parameter.dtype}, range [{parameter.min()}, {parameter.mean()}, {parameter.max()}]"""
                )
            except:
                logging.debug(f"""    value {parameter}""")<|MERGE_RESOLUTION|>--- conflicted
+++ resolved
@@ -23,10 +23,6 @@
     seeding_data,
     seeding_amounts,
 ):
-<<<<<<< HEAD
-    assert type(s.mobility) == scipy.sparse.csr_matrix
-    mobility_data = s.mobility.data
-=======
     if "integration" in modinf.seir_config.keys():
         if "method" in modinf.seir_config["integration"].keys():
             integration_method = modinf.seir_config["integration"]["method"].get()
@@ -49,7 +45,6 @@
 
     assert type(modinf.mobility) == scipy.sparse.csr.csr_matrix
     mobility_data = modinf.mobility.data
->>>>>>> deed19b3
     mobility_data = mobility_data.astype("float64")
     assert type(modinf.compartments.compartments.shape[0]) == int
     assert type(modinf.nsubpops) == int
