--- conflicted
+++ resolved
@@ -1,11 +1,4 @@
-<<<<<<< HEAD
 from click import pass_context, Context
-=======
-import click
-from .compartments import compartments
-from .NPI.base import modifiers
-from gempyor.utils import config
->>>>>>> ab869126
 
 from .shared_cli import (
     config_files_argument,
@@ -14,12 +7,11 @@
     cli,
     mock_context,
 )
-<<<<<<< HEAD
 from .utils import config
 
 # register the commands from the other modules
-from . import compartments
-from . import simulate
+from . import compartments, simulate
+from .NPI import base
 
 # Guidance for extending the CLI:
 # - to add a new small command to the CLI, add a new function with the @cli.command() decorator here (e.g. patch below)
@@ -34,18 +26,6 @@
     """Merge configuration files"""
     parse_config_files(config, ctx, **kwargs)
     print(config.dump())
-=======
-def cli(config_filepath):
-    if config_filepath is not None:
-        print(config_filepath)
-        config.clear()
-        config.read(user=False)
-        config.set_file(config_filepath)
-
-
-cli.add_command(compartments)
-cli.add_command(modifiers)
->>>>>>> ab869126
 
 
 if __name__ == "__main__":
