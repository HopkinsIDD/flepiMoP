from typing import Dict

import numpy as np
import pandas as pd
from numba.typed import Dict
import confuse
import logging
from .simulation_component import SimulationComponent
from . import utils
from .utils import read_df
import warnings
import os

logger = logging.getLogger(__name__)

## TODO: ideally here path_prefix should not be used and all files loaded from modinf


def InitialConditionsFactory(config: confuse.ConfigView, path_prefix: str = "."):
    if config is not None and "method" in config.keys():
        if config["method"].as_str() == "plugin":
            klass = utils.search_and_import_plugins_class(
                plugin_file_path=config["plugin_file_path"].as_str(),
                class_name="InitialConditions",
                config=config,
                path_prefix=path_prefix,
            )
            return klass
    return InitialConditions(config, path_prefix=path_prefix)


class InitialConditions(SimulationComponent):
    def __init__(
        self,
        config: confuse.ConfigView,
        path_prefix: str = ".",
    ):
        self.initial_conditions_config = config
        self.path_prefix = path_prefix

        # default values, overwritten below
        self.ignore_population_checks = False
        self.allow_missing_subpops = False
        self.allow_missing_compartments = False
        self.proportional_ic = False

        if self.initial_conditions_config is not None:
            if "ignore_population_checks" in self.initial_conditions_config.keys():
                self.ignore_population_checks = self.initial_conditions_config[
                    "ignore_population_checks"
                ].get(bool)
            if "allow_missing_subpops" in self.initial_conditions_config.keys():
                self.allow_missing_subpops = self.initial_conditions_config[
                    "allow_missing_subpops"
                ].get(bool)
            if "allow_missing_compartments" in self.initial_conditions_config.keys():
                self.allow_missing_compartments = self.initial_conditions_config[
                    "allow_missing_compartments"
                ].get(bool)

            # TODO: add check, this option onlywork with tidy dataframe
            if "proportional" in self.initial_conditions_config.keys():
                self.proportional_ic = self.initial_conditions_config["proportional"].get(
                    bool
                )

    def get_from_config(self, sim_id: int, modinf) -> np.ndarray:
        method = "Default"
        if (
            self.initial_conditions_config is not None
            and "method" in self.initial_conditions_config.keys()
        ):
            method = self.initial_conditions_config["method"].as_str()

        if method == "Default":
            ## JK : This could be specified in the config
            y0 = np.zeros((modinf.compartments.compartments.shape[0], modinf.nsubpops))
            y0[0, :] = modinf.subpop_pop
            return y0  # we finish here: no rest and not proportionallity applies

        if method == "SetInitialConditions" or method == "SetInitialConditionsFolderDraw":
            #  TODO Think about     - Does not support the new way of doing compartment indexing
            if method == "SetInitialConditionsFolderDraw":
                ic_df = modinf.read_simID(
                    ftype=self.initial_conditions_config["initial_file_type"], sim_id=sim_id
                )
            else:
                ic_df = read_df(
                    self.path_prefix
                    / self.initial_conditions_config["initial_conditions_file"].get(),
                )
            y0 = read_initial_condition_from_tidydataframe(
                ic_df=ic_df,
                modinf=modinf,
                allow_missing_compartments=self.allow_missing_compartments,
                allow_missing_subpops=self.allow_missing_subpops,
                proportional_ic=self.proportional_ic,
            )

        elif method == "InitialConditionsFolderDraw" or method == "FromFile":
            if method == "InitialConditionsFolderDraw":
                ic_df = modinf.read_simID(
                    ftype=self.initial_conditions_config["initial_file_type"].get(),
                    sim_id=sim_id,
                )
            elif method == "FromFile":
                ic_df = read_df(
                    self.path_prefix
                    / self.initial_conditions_config["initial_conditions_file"].get(),
                )

            y0 = read_initial_condition_from_seir_output(
                ic_df=ic_df,
                modinf=modinf,
                allow_missing_compartments=self.allow_missing_compartments,
                allow_missing_subpops=self.allow_missing_subpops,
            )
        else:
            raise NotImplementedError(f"Unknown initial conditions method [received: '{method}'].")

        # check that the inputed values sums to the subpop population:
        check_population(
            y0=y0, modinf=modinf, ignore_population_checks=self.ignore_population_checks
        )

        return y0

    def get_from_file(self, sim_id: int, modinf) -> np.ndarray:
        return self.get_from_config(sim_id=sim_id, modinf=modinf)


# TODO: rename config to initial_conditions_config as it shadows the global config


def check_population(y0, modinf, ignore_population_checks=False):
    # check that the inputed values sums to the subpop population:
    error = False
    for pl_idx, pl in enumerate(modinf.subpop_struct.subpop_names):
        n_y0 = y0[:, pl_idx].sum()
        n_pop = modinf.subpop_pop[pl_idx]
        if abs(n_y0 - n_pop) > 1:
            error = True
            warnings.warn(
                f"`subpop_names` '{pl}' (idx: plx_idx) has a population from  initial condition of '{n_y0}' "
                f"while population geodata is '{n_pop}'. "
                f"(absolute difference should be <1, here is '{abs(n_y0-n_pop)}')."
            )

    if error and not ignore_population_checks:
        raise ValueError("Geodata and initial condition do not agree on population size. Use `ignore_population_checks: True` to ignore."
        )
    elif error and ignore_population_checks:
        warnings.warn(
        "Population mismatch errors ignored because `ignore_population_checks` is set to `True`. "
        "Execution will continue, but this is not recommended.",
        UserWarning
        )


def read_initial_condition_from_tidydataframe(
    ic_df, modinf, allow_missing_subpops, allow_missing_compartments, proportional_ic=False
):
    rests = []  # Places to allocate the rest of the population
    y0 = np.zeros((modinf.compartments.compartments.shape[0], modinf.nsubpops))
    for pl_idx, pl in enumerate(modinf.subpop_struct.subpop_names):  #
        if pl in list(ic_df["subpop"]):
            states_pl = ic_df[ic_df["subpop"] == pl]
            for comp_idx, comp_name in modinf.compartments.compartments["name"].items():
                if "mc_name" in states_pl.columns:
                    ic_df_compartment_val = states_pl[states_pl["mc_name"] == comp_name][
                        "amount"
                    ]
                else:
                    filters = modinf.compartments.compartments.iloc[comp_idx].drop("name")
                    ic_df_compartment_val = states_pl.copy()
                    for mc_name, mc_value in filters.items():
                        ic_df_compartment_val = ic_df_compartment_val[
                            ic_df_compartment_val["mc_" + mc_name] == mc_value
                        ]["amount"]
                if len(ic_df_compartment_val) > 1:
                    raise ValueError(
                        f"Several ('{len(ic_df_compartment_val)}') rows are matches for compartment '{comp_name}' in init file: filters returned '{ic_df_compartment_val}'"
                    )
                elif ic_df_compartment_val.empty:
                    if allow_missing_compartments:
                        ic_df_compartment_val = 0.0
                    else:
                        raise ValueError(
                            f"Multiple rows match for compartment '{comp_name}' in the initial conditions file; ensure each compartment has a unique entry. "
                            f"Filters used: '{filters.to_dict()}'. Matches: '{ic_df_compartment_val.tolist()}'."
                        )
                if "rest" in str(ic_df_compartment_val).strip().lower():
                    rests.append([comp_idx, pl_idx])
                else:
                    if isinstance(
                        ic_df_compartment_val, pd.Series
                    ):  # it can also be float if we allow allow_missing_compartments
                        ic_df_compartment_val = float(ic_df_compartment_val.iloc[0])
                    y0[comp_idx, pl_idx] = float(ic_df_compartment_val)
        elif allow_missing_subpops:
            logger.critical(
                f"No initial conditions for for subpop {pl}, assuming everyone (n={modinf.subpop_pop[pl_idx]}) in the first metacompartment ({modinf.compartments.compartments['name'].iloc[0]})"
            )
<<<<<<< HEAD
            raise RuntimeError("There is a bug; report this message. Past implemenation was buggy.")
=======
            raise ValueError(
                "THERE IS A BUG; REPORT THIS MESSAGE. Past implemenation was buggy"
            )
>>>>>>> b541e1e6
            # TODO: this is probably ok but highlighting for consistency
            if "proportional" in self.initial_conditions_config.keys():
                if self.initial_conditions_config["proportional"].get():
                    y0[0, pl_idx] = 1.0
                else:
                    y0[0, pl_idx] = modinf.subpop_pop[pl_idx]
            else:
                y0[0, pl_idx] = modinf.subpop_pop[pl_idx]
        else:
            raise ValueError(
                f"Subpop '{pl}' does not exist in `initial_conditions::states_file`. "
                f"You can set `allow_missing_subpops=TRUE` to bypass this error."
            )
    if rests:  # not empty
        for comp_idx, pl_idx in rests:
            total = modinf.subpop_pop[pl_idx]
            if proportional_ic:
                total = 1.0
            y0[comp_idx, pl_idx] = total - y0[:, pl_idx].sum()

    if proportional_ic:
        y0 = y0 * modinf.subpop_pop
    return y0


def read_initial_condition_from_seir_output(
    ic_df, modinf, allow_missing_subpops, allow_missing_compartments
):
    """
    Read the initial conditions from the SEIR output.

    Args:
        ic_df (pandas.DataFrame): The dataframe containing the initial conditions.
        modinf: The model information object.
        allow_missing_subpops (bool): Flag indicating whether missing subpopulations are allowed.
        allow_missing_compartments (bool): Flag indicating whether missing compartments are allowed.

    Returns:
        numpy.ndarray: The initial conditions array.

    Raises:
        ValueError: If there is no entry for the initial time ti in the provided initial_conditions::states_file.
        ValueError: If there are multiple rows matching the compartment in the init file.
        ValueError: If the compartment cannot be set in the subpopulation.
        ValueError: If the subpopulation does not exist in initial_conditions::states_file.

    """
    # annoying conversion because sometime the parquet columns get attributed a timezone...
    ic_df["date"] = pd.to_datetime(ic_df["date"], utc=True)  # force date to be UTC
    ic_df["date"] = ic_df["date"].dt.date
    ic_df["date"] = ic_df["date"].astype(str)

    ic_df = ic_df[
        (ic_df["date"] == str(modinf.ti)) & (ic_df["mc_value_type"] == "prevalence")
    ]
    if ic_df.empty:
<<<<<<< HEAD
        raise ValueError(f"No entry provided for initial time `ti` in the `initial_conditions::states_file.` "
                         f"`ti`: '{modinf.ti}'.")
=======
        raise ValueError(
            f"There is no entry for initial time ti in the provided initial_conditions::states_file."
        )
>>>>>>> b541e1e6
    y0 = np.zeros((modinf.compartments.compartments.shape[0], modinf.nsubpops))

    for comp_idx, comp_name in modinf.compartments.compartments["name"].items():
        # rely on all the mc's instead of mc_name to avoid errors due to e.g order.
        # before: only
        # ic_df_compartment = ic_df[ic_df["mc_name"] == comp_name]
        filters = modinf.compartments.compartments.iloc[comp_idx].drop("name")
        ic_df_compartment = ic_df.copy()
        for mc_name, mc_value in filters.items():
            ic_df_compartment = ic_df_compartment[
                ic_df_compartment["mc_" + mc_name] == mc_value
            ]

        if len(ic_df_compartment) > 1:
            # ic_df_compartment = ic_df_compartment.iloc[0]
            raise ValueError(
                f"Several ('{len(ic_df_compartment)}') rows are matches for compartment '{mc_name}' in init file: "
                f"filter '{filters}'. "
                f"returned: '{ic_df_compartment}'."
            )
        elif ic_df_compartment.empty:
            if allow_missing_compartments:
                ic_df_compartment = pd.DataFrame(
                    0, columns=ic_df_compartment.columns, index=[0]
                )
            else:
                raise ValueError(
                    f"Initial Conditions: could not set compartment '{comp_name}' (id: '{comp_idx}') in subpop '{pl}' (id: '{pl_idx}'). "
                    f"The data from the init file is '{ic_df_compartment[pl]}'."
                )
        elif ic_df_compartment["mc_name"].iloc[0] != comp_name:
            warnings.warn(
                f"{ic_df_compartment['mc_name'].iloc[0]} does not match compartment `mc_name` {comp_name}."
            )

        for pl_idx, pl in enumerate(modinf.subpop_struct.subpop_names):
            if pl in ic_df.columns:
                y0[comp_idx, pl_idx] = float(ic_df_compartment[pl].iloc[0])
            elif allow_missing_subpops:
<<<<<<< HEAD
                raise RuntimeError("There is a bug; report this message. Past implemenation was buggy")
=======
                raise ValueError(
                    "THERE IS A BUG; REPORT THIS MESSAGE. Past implemenation was buggy"
                )
>>>>>>> b541e1e6
                # TODO this should set the full subpop, not just the 0th commpartment
                logger.critical(
                    f"No initial conditions for for subpop {pl}, assuming everyone (n={modinf.subpop_pop[pl_idx]}) in the first metacompartments ({modinf.compartments.compartments['name'].iloc[0]})"
                )
                if "proportion" in self.initial_conditions_config.keys():
                    if self.initial_conditions_config["proportion"].get():
                        y0[0, pl_idx] = 1.0
                y0[0, pl_idx] = modinf.subpop_pop[pl_idx]
            else:
                raise ValueError(
                    f"Subpop '{pl}' does not exist in `initial_conditions::states_file`. "
                    f"You can set `allow_missing_subpops=TRUE` to bypass this error."
                )
    return y0<|MERGE_RESOLUTION|>--- conflicted
+++ resolved
@@ -201,13 +201,7 @@
             logger.critical(
                 f"No initial conditions for for subpop {pl}, assuming everyone (n={modinf.subpop_pop[pl_idx]}) in the first metacompartment ({modinf.compartments.compartments['name'].iloc[0]})"
             )
-<<<<<<< HEAD
             raise RuntimeError("There is a bug; report this message. Past implemenation was buggy.")
-=======
-            raise ValueError(
-                "THERE IS A BUG; REPORT THIS MESSAGE. Past implemenation was buggy"
-            )
->>>>>>> b541e1e6
             # TODO: this is probably ok but highlighting for consistency
             if "proportional" in self.initial_conditions_config.keys():
                 if self.initial_conditions_config["proportional"].get():
@@ -264,14 +258,8 @@
         (ic_df["date"] == str(modinf.ti)) & (ic_df["mc_value_type"] == "prevalence")
     ]
     if ic_df.empty:
-<<<<<<< HEAD
         raise ValueError(f"No entry provided for initial time `ti` in the `initial_conditions::states_file.` "
                          f"`ti`: '{modinf.ti}'.")
-=======
-        raise ValueError(
-            f"There is no entry for initial time ti in the provided initial_conditions::states_file."
-        )
->>>>>>> b541e1e6
     y0 = np.zeros((modinf.compartments.compartments.shape[0], modinf.nsubpops))
 
     for comp_idx, comp_name in modinf.compartments.compartments["name"].items():
@@ -311,13 +299,7 @@
             if pl in ic_df.columns:
                 y0[comp_idx, pl_idx] = float(ic_df_compartment[pl].iloc[0])
             elif allow_missing_subpops:
-<<<<<<< HEAD
                 raise RuntimeError("There is a bug; report this message. Past implemenation was buggy")
-=======
-                raise ValueError(
-                    "THERE IS A BUG; REPORT THIS MESSAGE. Past implemenation was buggy"
-                )
->>>>>>> b541e1e6
                 # TODO this should set the full subpop, not just the 0th commpartment
                 logger.critical(
                     f"No initial conditions for for subpop {pl}, assuming everyone (n={modinf.subpop_pop[pl_idx]}) in the first metacompartments ({modinf.compartments.compartments['name'].iloc[0]})"
