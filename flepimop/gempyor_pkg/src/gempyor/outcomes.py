import itertools
import time, random
from numba import jit
import numpy as np
import pandas as pd
import tqdm.contrib.concurrent
from .utils import config, Timer, read_df
import pyarrow as pa
import pandas as pd
from . import NPI, setup

import logging

logger = logging.getLogger(__name__)


def run_parallel_outcomes(s, *, sim_id2write, nslots=1, n_jobs=1):
    start = time.monotonic()

    # sim_id2loads = np.arange(sim_id2load, sim_id2load + s.nslots)
    sim_id2writes = np.arange(sim_id2write, sim_id2write + s.nslots)

    loaded_values = None
    if (n_jobs == 1) or (s.nslots == 1):  # run single process for debugging/profiling purposes
        for sim_offset in np.arange(nslots):
            onerun_delayframe_outcomes(
                sim_id2write=sim_id2writes[sim_offset],
                s=s,
                load_ID=False,
                sim_id2load=None,
            )
            # onerun_delayframe_outcomes(
            #    sim_id2loads[sim_offset],
            #    s,
            #    sim_id2writes[sim_offset],
            #    parameters,
            # )
    else:
        tqdm.contrib.concurrent.process_map(
            onerun_delayframe_outcomes,
            sim_id2writes,
            s,
            max_workers=n_jobs,
        )

    print(
        f"""
>> {nslots} outcomes simulations completed in {time.monotonic() - start:.1f} seconds
"""
    )
    return 1


def build_npi_Outcomes(
    s: setup.Setup,
    load_ID: bool,
    sim_id2load: int,
    config,
    bypass_DF=None,
    bypass_FN=None,
):
    with Timer("Outcomes.NPI"):
        loaded_df = None
        if bypass_DF is not None:
            loaded_df = bypass_DF
        elif bypass_FN is not None:
            loaded_df = read_df(fname=bypass_FN)
        elif load_ID == True:
            loaded_df = s.read_simID(ftype="hnpi", sim_id=sim_id2load)

        if loaded_df is not None:
            npi = NPI.NPIBase.execute(
                npi_config=s.npi_config_outcomes,
                global_config=config,
                subpops=s.subpop_struct.subpop_names,
                loaded_df=loaded_df,
            )
        else:
            npi = NPI.NPIBase.execute(
                npi_config=s.npi_config_outcomes,
                global_config=config,
                subpops=s.subpop_struct.subpop_names,
            )
    return npi


def onerun_delayframe_outcomes(
    *,
    sim_id2write: int,
    s: setup.Setup,
    load_ID: bool = False,
    sim_id2load: int = None,
):
    with Timer("buildOutcome.structure"):
        parameters = read_parameters_from_config(s)

    npi_outcomes = None
    if s.npi_config_outcomes:
        npi_outcomes = build_npi_Outcomes(s=s, load_ID=load_ID, sim_id2load=sim_id2load, config=config)

    loaded_values = None
    if load_ID:
        loaded_values = s.read_simID(ftype="hpar", sim_id=sim_id2load)

    # Compute outcomes
    with Timer("onerun_delayframe_outcomes.compute"):
        outcomes, hpar = compute_all_multioutcomes(
            s=s,
            sim_id2write=sim_id2write,
            parameters=parameters,
            loaded_values=loaded_values,
            npi=npi_outcomes,
        )

    with Timer("onerun_delayframe_outcomes.postprocess"):
        postprocess_and_write(sim_id=sim_id2write, s=s, outcomes=outcomes, hpar=hpar, npi=npi_outcomes)


def read_parameters_from_config(s: setup.Setup):
    with Timer("Outcome.structure"):
        # Prepare the probability table:
        # Either mean of probabilities given or from the file... This speeds up a bit the process.
        # However needs an ordered dict, here we're abusing a bit the spec.
        outcomes_config = s.outcomes_config["settings"][s.outcome_scenario]
        if s.outcomes_config["param_from_file"].get():
            # Load the actual csv file
            branching_file = s.outcomes_config["param_subpop_file"].as_str()
            branching_data = pa.parquet.read_table(branching_file).to_pandas()
            if "relative_probability" not in list(branching_data["quantity"]):
                raise ValueError(f"No 'relative_probability' quantity in {branching_file}, therefor making it useless")

            print(
                "Loaded subpops in loaded relative probablity file:",
                len(branching_data.subpop.unique()),
                "",
                end="",
            )
            branching_data = branching_data[branching_data["subpop"].isin(s.subpop_struct.subpop_names)]
            print(
                "Intersect with seir simulation: ",
                len(branching_data.subpop.unique()),
                "kept",
            )

            if len(branching_data.subpop.unique()) != len(s.subpop_struct.subpop_names):
                raise ValueError(
                    f"Places in seir input files does not correspond to subpops in outcome probability file {branching_file}"
                )

        subclasses = [""]
        if s.outcomes_config["subclasses"].exists():
            subclasses = s.outcomes_config["subclasses"].get()

        parameters = {}
        for new_comp in outcomes_config:
            if outcomes_config[new_comp]["source"].exists():
                for subclass in subclasses:
                    class_name = new_comp + subclass
                    parameters[class_name] = {}
                    # Read the config for this compartement
                    src_name = outcomes_config[new_comp]["source"].get()
                    if isinstance(src_name, str):
                        if src_name != "incidI":
                            parameters[class_name]["source"] = src_name + subclass
                        else:
                            parameters[class_name]["source"] = src_name
                    else:
                        if subclasses != [""]:
                            raise ValueError("Subclasses not compatible with outcomes from compartments ")
                        elif ("incidence" in src_name.keys()) or ("prevalence" in src_name.keys()):
                            parameters[class_name]["source"] = dict(src_name)
                        else:
                            raise ValueError(
                                f"unsure how to read outcome {class_name}: not a str, nor an incidence or prevalence: {src_name}"
                            )

                    parameters[class_name]["probability"] = outcomes_config[new_comp]["probability"]["value"]
                    if outcomes_config[new_comp]["probability"]["intervention_param_name"].exists():
                        parameters[class_name]["probability::npi_param_name"] = (
                            outcomes_config[new_comp]["probability"]["intervention_param_name"].as_str().lower()
                        )
                        logging.debug(
                            f"probability of outcome {new_comp} is affected by intervention "
                            f"named {parameters[class_name]['probability::npi_param_name']} "
                            f"instead of {new_comp}::probability"
                        )
                    else:
                        parameters[class_name]["probability::npi_param_name"] = f"{new_comp}::probability".lower()

                    parameters[class_name]["delay"] = outcomes_config[new_comp]["delay"]["value"]
                    if outcomes_config[new_comp]["delay"]["intervention_param_name"].exists():
                        parameters[class_name]["delay::npi_param_name"] = (
                            outcomes_config[new_comp]["delay"]["intervention_param_name"].as_str().lower()
                        )
                        logging.debug(
                            f"delay of outcome {new_comp} is affected by intervention "
                            f"named {parameters[class_name]['delay::npi_param_name']} "
                            f"instead of {new_comp}::delay"
                        )
                    else:
                        parameters[class_name]["delay::npi_param_name"] = f"{new_comp}::delay".lower()

                    if outcomes_config[new_comp]["duration"].exists():
                        parameters[class_name]["duration"] = outcomes_config[new_comp]["duration"]["value"]
                        if outcomes_config[new_comp]["duration"]["intervention_param_name"].exists():
                            parameters[class_name]["duration::npi_param_name"] = (
                                outcomes_config[new_comp]["duration"]["intervention_param_name"].as_str().lower()
                            )
                            logging.debug(
                                f"duration of outcome {new_comp} is affected by intervention "
                                f"named {parameters[class_name]['duration::npi_param_name']} "
                                f"instead of {new_comp}::duration"
                            )
                        else:
                            parameters[class_name]["duration::npi_param_name"] = f"{new_comp}::duration".lower()

                        if outcomes_config[new_comp]["duration"]["name"].exists():
                            parameters[class_name]["duration_name"] = (
                                outcomes_config[new_comp]["duration"]["name"].as_str() + subclass
                            )
                        else:
                            parameters[class_name]["duration_name"] = new_comp + "_curr" + subclass

                    if s.outcomes_config["param_from_file"].get():
                        rel_probability = branching_data[
                            (branching_data["outcome"] == class_name)
                            & (branching_data["quantity"] == "relative_probability")
                        ].copy(deep=True)
                        if len(rel_probability) > 0:
                            logging.debug(f"Using 'param_from_file' for relative probability in outcome {class_name}")
                            # Sort it in case the relative probablity file is mispecified
                            rel_probability.subpop = rel_probability.subpop.astype("category")
<<<<<<< HEAD
                            rel_probability.subpop = rel_probability.subpop.cat.set_categories(s.subpop_struct.subpop_names)
=======
                            rel_probability.subpop = rel_probability.subpop.cat.set_categories(
                                s.subpop_struct.subpop_names
                            )
>>>>>>> 65772291
                            rel_probability = rel_probability.sort_values(["subpop"])
                            parameters[class_name]["rel_probability"] = rel_probability["value"].to_numpy()
                        else:
                            logging.debug(
                                f"*NOT* Using 'param_from_file' for relative probability in outcome  {class_name}"
                            )

                # We need to compute sum across classes if there is subclasses
                if subclasses != [""]:
                    parameters[new_comp] = {}
                    parameters[new_comp]["sum"] = [new_comp + c for c in subclasses]
                    if outcomes_config[new_comp]["duration"].exists():
                        duration_name = new_comp + "_curr"
                        if outcomes_config[new_comp]["duration"]["name"].exists():
                            duration_name = outcomes_config[new_comp]["duration"]["name"].as_str()
                        parameters[duration_name] = {}
                        parameters[duration_name]["sum"] = [duration_name + c for c in subclasses]

            elif outcomes_config[new_comp]["sum"].exists():
                parameters[new_comp] = {}
                parameters[new_comp]["sum"] = outcomes_config[new_comp]["sum"].get()
            else:
                raise ValueError(f"No 'source' or 'sum' specified for comp {new_comp}")

    return parameters


def postprocess_and_write(sim_id, s, outcomes, hpar, npi):
    outcomes["time"] = outcomes["date"]
    s.write_simID(ftype="hosp", sim_id=sim_id, df=outcomes)
    s.write_simID(ftype="hpar", sim_id=sim_id, df=hpar)

    if npi is None:
        hnpi = pd.DataFrame(
            columns=[
                "subpop",
                "npi_name",
                "start_date",
                "end_date",
                "parameter",
                "reduction",
            ]
        )
    else:
        hnpi = npi.getReductionDF()
    s.write_simID(ftype="hnpi", sim_id=sim_id, df=hnpi)


def dataframe_from_array(data, subpops, dates, comp_name):
    """
        Produce a dataframe in long form from a numpy matrix of
    dimensions: dates * subpops. This dataframe are merged together
    to produce the final output
    """
    df = pd.DataFrame(data.astype(np.double), columns=subpops, index=dates)
    df.index.name = "date"
    df.reset_index(inplace=True)
    df = pd.melt(df, id_vars="date", value_name=comp_name, var_name="subpop")
    return df


def read_seir_sim(s, sim_id):
    seir_df = s.read_simID(ftype="seir", sim_id=sim_id)

    return seir_df


def compute_all_multioutcomes(*, s, sim_id2write, parameters, loaded_values=None, npi=None):
    """Compute delay frame based on temporally varying input. We load the seir sim corresponding to sim_id to write"""
    hpar = pd.DataFrame(columns=["subpop", "quantity", "outcome", "value"])
    all_data = {}
    dates = pd.date_range(s.ti, s.tf, freq="D")

    outcomes = dataframe_from_array(
        np.zeros((len(dates), len(s.subpop_struct.subpop_names)), dtype=int),
        s.subpop_struct.subpop_names,
        dates,
        "zeros",
    ).drop("zeros", axis=1)

    seir_sim = read_seir_sim(s, sim_id=sim_id2write)

    for new_comp in parameters:
        if "source" in parameters[new_comp]:
            # Read the config for this compartment: if a source is specified, we
            # 1. compute incidence from binomial draw
            # 2. compute duration if needed
            source_name = parameters[new_comp]["source"]
            if source_name == "incidI" and "incidI" not in all_data:  # create incidI
                source_array = get_filtered_incidI(
                    seir_sim,
                    dates,
                    s.subpop_struct.subpop_names,
                    {"incidence": {"infection_stage": "I1"}},
                )
                all_data["incidI"] = source_array
                outcomes = pd.merge(
                    outcomes,
                    dataframe_from_array(source_array, s.subpop_struct.subpop_names, dates, "incidI"),
                )
            elif isinstance(source_name, dict):
                source_array = get_filtered_incidI(seir_sim, dates, s.subpop_struct.subpop_names, source_name)
                # we don't keep source in this cases
            else:  # already defined outcomes
                source_array = all_data[source_name]

            if (loaded_values is not None) and (new_comp in loaded_values["outcome"].values):
                ## This may be unnecessary
                probabilities = loaded_values[
                    (loaded_values["quantity"] == "probability") & (loaded_values["outcome"] == new_comp)
                ]["value"].to_numpy()
                delays = loaded_values[(loaded_values["quantity"] == "delay") & (loaded_values["outcome"] == new_comp)][
                    "value"
                ].to_numpy()
            else:
                probabilities = parameters[new_comp]["probability"].as_random_distribution()(
                    size=len(s.subpop_struct.subpop_names)
                )  # one draw per subpop
                if "rel_probability" in parameters[new_comp]:
                    probabilities = probabilities * parameters[new_comp]["rel_probability"]

                delays = parameters[new_comp]["delay"].as_random_distribution()(
                    size=len(s.subpop_struct.subpop_names)
                )  # one draw per subpop
            probabilities[probabilities > 1] = 1
            probabilities[probabilities < 0] = 0
            probabilities = np.repeat(probabilities[:, np.newaxis], len(dates), axis=1).T  # duplicate in time
            delays = np.repeat(delays[:, np.newaxis], len(dates), axis=1).T  # duplicate in time
            delays = np.round(delays).astype(int)
            # write hpar before NPI
            hpar = pd.concat(
                [
                    hpar,
                    pd.DataFrame.from_dict(
                        {
                            "subpop": s.subpop_struct.subpop_names,
                            "quantity": ["probability"] * len(s.subpop_struct.subpop_names),
                            "outcome": [new_comp] * len(s.subpop_struct.subpop_names),
                            "value": probabilities[0] * np.ones(len(s.subpop_struct.subpop_names)),
                        }
                    ),
                    pd.DataFrame.from_dict(
                        {
                            "subpop": s.subpop_struct.subpop_names,
                            "quantity": ["delay"] * len(s.subpop_struct.subpop_names),
                            "outcome": [new_comp] * len(s.subpop_struct.subpop_names),
                            "value": delays[0] * np.ones(len(s.subpop_struct.subpop_names)),
                        }
                    ),
                ],
                axis=0,
            )
            if npi is not None:
                delays = NPI.reduce_parameter(
                    parameter=delays,
                    modification=npi.getReduction(parameters[new_comp]["delay::npi_param_name"].lower()),
                )
                delays = np.round(delays).astype(int)
                probabilities = NPI.reduce_parameter(
                    parameter=probabilities,
                    modification=npi.getReduction(parameters[new_comp]["probability::npi_param_name"].lower()),
                )

            # Create new compartment incidence:
            all_data[new_comp] = np.empty_like(source_array)
            # Draw with from source compartment
            if s.stoch_traj_flag:
                all_data[new_comp] = np.random.binomial(source_array.astype(np.int32), probabilities)
            else:
                all_data[new_comp] = source_array * (probabilities * np.ones_like(source_array))

            # Shift to account for the delay
            ## stoch_delay_flag is whether to use stochastic delays or not
            stoch_delay_flag = False
            all_data[new_comp] = multishift(all_data[new_comp], delays, stoch_delay_flag=stoch_delay_flag)
            # Produce a dataframe an merge it
            df_p = dataframe_from_array(all_data[new_comp], s.subpop_struct.subpop_names, dates, new_comp)
            outcomes = pd.merge(outcomes, df_p)

            # Make duration
            if "duration" in parameters[new_comp]:
                if (loaded_values is not None) and (new_comp in loaded_values["outcome"].values):
                    durations = loaded_values[
                        (loaded_values["quantity"] == "duration") & (loaded_values["outcome"] == new_comp)
                    ]["value"].to_numpy()
                else:
                    durations = parameters[new_comp]["duration"].as_random_distribution()(
                        size=len(s.subpop_struct.subpop_names)
                    )  # one draw per subpop
                durations = np.repeat(durations[:, np.newaxis], len(dates), axis=1).T  # duplicate in time
                durations = np.round(durations).astype(int)

                hpar = pd.concat(
                    [
                        hpar,
                        pd.DataFrame.from_dict(
                            {
                                "subpop": s.subpop_struct.subpop_names,
                                "quantity": ["duration"] * len(s.subpop_struct.subpop_names),
                                "outcome": [new_comp] * len(s.subpop_struct.subpop_names),
                                "value": durations[0] * np.ones(len(s.subpop_struct.subpop_names)),
                            }
                        ),
                    ],
                    axis=0,
                )

                if npi is not None:
                    # import matplotlib.pyplot as plt
                    # plt.imshow(durations)
                    # plt.title(durations.mean())
                    # plt.colorbar()
                    # plt.savefig('Dbef'+new_comp + '-' + source)
                    # plt.close()
                    # print(f"{new_comp}-duration".lower(), npi.getReduction(f"{new_comp}-duration".lower()))
                    durations = NPI.reduce_parameter(
                        parameter=durations,
                        modification=npi.getReduction(parameters[new_comp]["duration::npi_param_name"].lower()),
                    )  # npi.getReduction(f"{new_comp}::duration".lower()))
                    durations = np.round(durations).astype(int)
                    # plt.imshow(durations)
                    # plt.title(durations.mean())
                    # plt.colorbar()
                    # plt.savefig('Daft'+new_comp + '-' + source)
                    # plt.close()

                all_data[parameters[new_comp]["duration_name"]] = np.cumsum(all_data[new_comp], axis=0) - multishift(
                    np.cumsum(all_data[new_comp], axis=0),
                    durations,
                    stoch_delay_flag=stoch_delay_flag,
                )

                df_p = dataframe_from_array(
                    all_data[parameters[new_comp]["duration_name"]],
                    s.subpop_struct.subpop_names,
                    dates,
                    parameters[new_comp]["duration_name"],
                )
                outcomes = pd.merge(outcomes, df_p)

        elif "sum" in parameters[new_comp]:
            sum_outcome = np.zeros(
                (len(dates), len(s.subpop_struct.subpop_names)),
                dtype=all_data[parameters[new_comp]["sum"][0]].dtype,
            )
            # Sum all concerned compartment.
            for cmp in parameters[new_comp]["sum"]:
                sum_outcome += all_data[cmp]
            all_data[new_comp] = sum_outcome
            df_p = dataframe_from_array(sum_outcome, s.subpop_struct.subpop_names, dates, new_comp)
            outcomes = pd.merge(outcomes, df_p)

    return outcomes, hpar


def get_filtered_incidI(diffI, dates, subpops, filters):
<<<<<<< HEAD

=======
>>>>>>> 65772291
    if list(filters.keys()) == ["incidence"]:
        vtype = "incidence"
    elif list(filters.keys()) == ["prevalence"]:
        vtype = "prevalence"

    diffI = diffI[diffI["mc_value_type"] == vtype].copy()
    diffI.drop(["mc_value_type"], inplace=True, axis=1)
    filters = filters[vtype]

    incidI_arr = np.zeros((len(dates), len(subpops)), dtype=int)
    df = diffI.copy()
    for mc_type, mc_value in filters.items():
        if isinstance(mc_value, str):
            mc_value = [mc_value]
        df = df[df[f"mc_{mc_type}"].isin(mc_value)]

    for mcn in df["mc_name"].unique():
        new_df = df[df["mc_name"] == mcn]
        new_df = new_df.drop([c for c in new_df.columns if "mc_" in c], axis=1)
        new_df = new_df.drop("date", axis=1)
        incidI_arr = incidI_arr + new_df.to_numpy()
    return incidI_arr


@jit(nopython=True)
def shift(arr, num, fill_value=0):
    """
    Quite fast shift implementation, along the first axis,
    which is date. num is an integer not negative nor zero
    """
    if num == 0:
        return arr
    else:
        result = np.empty_like(arr)
        # if num > 0:
        result[:num] = fill_value
        result[num:] = arr[:-num]
    # elif num < 0:
    #    result[num:] = fill_value
    #    result[:num] = arr[-num:]
    # else:
    #    result[:] = arr
    return result


def multishiftee(arr, shifts, stoch_delay_flag=True):
    """Shift along first (0) axis"""
    result = np.zeros_like(arr)

    if stoch_delay_flag:
        raise ValueError("NOT SUPPORTED YET")
        # for i, row in reversed(enumerate(np.rows(arr))):
        #    for j,elem in reversed(enumerate(row)):
        ## This function takes in :
        ##  - elem (int > 0)
        ##  - delay (single average delay)
        ## and outputs
        ##  - vector of fixed size where the k element stores # of people who are delayed by k
        # percentages = np.random.multinomial(el<fixed based on delays[i][j]>)
        #        cases = diff(round(cumsum(percentages)*elem))
        #        for k,case in enumerate(cases):
        #            results[i+k][j] = cases[k]
    else:
        for i, row in enumerate(arr):
            for j, elem in enumerate(row):
                if i + shifts[i][j] < arr.shape[0]:
                    result[i + shifts[i][j]][j] += elem
    return result


@jit(nopython=True)
def multishift(arr, shifts, stoch_delay_flag=True):
    """Shift along first (0) axis"""
    result = np.zeros_like(arr)

    if stoch_delay_flag:
        raise ValueError("NOT SUPPORTED YET")
        # for i, row in reversed(enumerate(np.rows(arr))):
        #    for j,elem in reversed(enumerate(row)):
        ## This function takes in :
        ##  - elem (int > 0)
        ##  - delay (single average delay)
        ## and outputs
        ##  - vector of fixed size where the k element stores # of people who are delayed by k
        # percentages = np.random.multinomial(el<fixed based on delays[i][j]>)
        #        cases = diff(round(cumsum(percentages)*elem))
        #        for k,case in enumerate(cases):
        #            results[i+k][j] = cases[k]
    else:
        for i in range(arr.shape[0]):  # numba nopython does not allow iterating over 2D array
            for j in range(arr.shape[1]):
                if i + shifts[i, j] < arr.shape[0]:
                    result[i + shifts[i, j], j] += arr[i, j]
    return result<|MERGE_RESOLUTION|>--- conflicted
+++ resolved
@@ -230,13 +230,9 @@
                             logging.debug(f"Using 'param_from_file' for relative probability in outcome {class_name}")
                             # Sort it in case the relative probablity file is mispecified
                             rel_probability.subpop = rel_probability.subpop.astype("category")
-<<<<<<< HEAD
-                            rel_probability.subpop = rel_probability.subpop.cat.set_categories(s.subpop_struct.subpop_names)
-=======
                             rel_probability.subpop = rel_probability.subpop.cat.set_categories(
                                 s.subpop_struct.subpop_names
                             )
->>>>>>> 65772291
                             rel_probability = rel_probability.sort_values(["subpop"])
                             parameters[class_name]["rel_probability"] = rel_probability["value"].to_numpy()
                         else:
@@ -493,10 +489,6 @@
 
 
 def get_filtered_incidI(diffI, dates, subpops, filters):
-<<<<<<< HEAD
-
-=======
->>>>>>> 65772291
     if list(filters.keys()) == ["incidence"]:
         vtype = "incidence"
     elif list(filters.keys()) == ["prevalence"]:
