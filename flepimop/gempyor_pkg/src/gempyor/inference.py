--- conflicted
+++ resolved
@@ -438,16 +438,12 @@
             self.save,
         ]
 
-<<<<<<< HEAD
-    def simulate_proposal(self, proposal):
-=======
     def get_logloss(self, proposal):
         if not self.inferpar.check_in_bound(proposal=proposal):
             if not self.silent:
                 print("`llik` is -inf (out of bound proposal).")
             return -np.inf, -np.inf, -np.inf
 
->>>>>>> 0aca24fc
         snpi_df_mod, hnpi_df_mod = self.inferpar.inject_proposal(
             proposal=proposal,
             snpi_df=self.static_sim_arguments["snpi_df_ref"],
