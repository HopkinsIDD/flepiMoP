--- conflicted
+++ resolved
@@ -424,27 +424,9 @@
 
     def get_all_sim_arguments(self):
         # inferpar, logloss, static_sim_arguments, modinf, proposal, silent, save
-<<<<<<< HEAD
-        return [
-            self.inferpar,
-            self.logloss,
-            self.static_sim_arguments,
-            self.modinf,
-            self.silent,
-            self.save,
-        ]
-
-    def get_logloss(self, proposal):
-        if not self.inferpar.check_in_bound(proposal=proposal):
-            if not self.silent:
-                print("`llik` is -inf (out of bound proposal)")
-            return -np.inf, -np.inf, -np.inf
-
-=======
         return [self.inferpar, self.logloss, self.static_sim_arguments, self.modinf, self.silent, self.save]
     
     def simulate_proposal(self, proposal):
->>>>>>> ab869126
         snpi_df_mod, hnpi_df_mod = self.inferpar.inject_proposal(
             proposal=proposal,
             snpi_df=self.static_sim_arguments["snpi_df_ref"],
