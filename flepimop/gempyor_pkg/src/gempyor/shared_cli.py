--- conflicted
+++ resolved
@@ -9,20 +9,14 @@
 import multiprocessing
 import pathlib
 
-from typing import Any, Callable, Literal
+from typing import Any, Callable
 import warnings
 
 import click
 import confuse
 
-<<<<<<< HEAD
-from .utils import as_list, config
-=======
 from .logging import get_script_logger
 from .utils import config, as_list
-
-__all__ = []
->>>>>>> da7d816f
 
 
 @click.group()
