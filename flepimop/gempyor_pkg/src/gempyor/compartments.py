--- conflicted
+++ resolved
@@ -427,12 +427,7 @@
                 # candidate = candidate.replace("*1", "")
                 if candidate not in unique_strings:
                     raise ValueError(
-<<<<<<< HEAD
-                        f"Candidate '{candidate}' from 'rate' column is not in the list of unique strings. "
-                        f"Unique strings: '{unique_strings}'"
-=======
                         f"Candidate '{candidate}' from 'rate' column is not in the list of unique strings: {unique_strings}"
->>>>>>> 064ec7ef
                     )
                 rc = [it for it, x in enumerate(unique_strings) if x == candidate][0]
                 transition_array[2][it] = rc
