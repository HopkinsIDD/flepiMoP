--- conflicted
+++ resolved
@@ -152,23 +152,10 @@
                 )
             except Exception as e:
                 print(f"Error {e}:")
-<<<<<<< HEAD
                 print(f">>> in expand_transition_elements for `source:` at index '{it.multi_index}'")
                 print(f">>> this transition source is: '{single_transition_config['source']}'")
                 print(f">>> this transition destination is: '{single_transition_config['destination']}'")
                 print(f"transition_dimension: '{problem_dimension}'")
-=======
-                print(
-                    f">>> in expand_transition_elements for `source:` at index {it.multi_index}"
-                )
-                print(
-                    f">>> this transition source is: {single_transition_config['source']}"
-                )
-                print(
-                    f">>> this transition destination is: {single_transition_config['destination']}"
-                )
-                print(f"transition_dimension: {problem_dimension}")
->>>>>>> b541e1e6
                 raise e
 
             try:
@@ -181,23 +168,10 @@
                 )
             except Exception as e:
                 print(f"Error {e}:")
-<<<<<<< HEAD
                 print(f">>> in expand_transition_elements for `destination:` at index '{it.multi_index}'")
                 print(f">>> this transition source is: '{single_transition_config['source']}'")
                 print(f">>> this transition destination is: '{single_transition_config['destination']}'")
                 print(f"transition_dimension: '{problem_dimension}'")
-=======
-                print(
-                    f">>> in expand_transition_elements for `destination:` at index {it.multi_index}"
-                )
-                print(
-                    f">>> this transition source is: {single_transition_config['source']}"
-                )
-                print(
-                    f">>> this transition destination is: {single_transition_config['destination']}"
-                )
-                print(f"transition_dimension: {problem_dimension}")
->>>>>>> b541e1e6
                 raise e
 
             try:
@@ -210,23 +184,10 @@
                 )
             except Exception as e:
                 print(f"Error {e}:")
-<<<<<<< HEAD
                 print(f">>> in expand_transition_elements for `rate:` at index '{it.multi_index}'")
                 print(f">>> this transition source is: '{single_transition_config['source']}'")
                 print(f">>> this transition destination is: '{single_transition_config['destination']}'")
                 print(f"transition_dimension: '{problem_dimension}'")
-=======
-                print(
-                    f">>> in expand_transition_elements for `rate:` at index {it.multi_index}"
-                )
-                print(
-                    f">>> this transition source is: {single_transition_config['source']}"
-                )
-                print(
-                    f">>> this transition destination is: {single_transition_config['destination']}"
-                )
-                print(f"transition_dimension: {problem_dimension}")
->>>>>>> b541e1e6
                 raise e
 
             try:
@@ -245,23 +206,10 @@
                 )
             except Exception as e:
                 print(f"Error {e}:")
-<<<<<<< HEAD
                 print(f">>> in expand_transition_elements for `proportional_to:` at index '{it.multi_index}'")
                 print(f">>> this transition source is: '{single_transition_config['source']}'")
                 print(f">>> this transition destination is: '{single_transition_config['destination']}'")
                 print(f"transition_dimension: '{problem_dimension}'")
-=======
-                print(
-                    f">>> in expand_transition_elements for `proportional_to:` at index {it.multi_index}"
-                )
-                print(
-                    f">>> this transition source is: {single_transition_config['source']}"
-                )
-                print(
-                    f">>> this transition destination is: {single_transition_config['destination']}"
-                )
-                print(f"transition_dimension: {problem_dimension}")
->>>>>>> b541e1e6
                 raise e
 
             if (
@@ -287,23 +235,10 @@
                     )
                 except Exception as e:
                     print(f"Error {e}:")
-<<<<<<< HEAD
                     print(f">>> in expand_transition_elements for `proportion_exponent:` at index '{it.multi_index}'")
                     print(f">>> this transition source is: '{single_transition_config['source']}'")
                     print(f">>> this transition destination is: '{single_transition_config['destination']}'")
                     print(f"transition_dimension: '{problem_dimension}'")
-=======
-                    print(
-                        f">>> in expand_transition_elements for `proportion_exponent:` at index {it.multi_index}"
-                    )
-                    print(
-                        f">>> this transition source is: {single_transition_config['source']}"
-                    )
-                    print(
-                        f">>> this transition destination is: {single_transition_config['destination']}"
-                    )
-                    print(f"transition_dimension: {problem_dimension}")
->>>>>>> b541e1e6
                     raise e
             else:
                 new_transition_config["proportion_exponent"][it.multi_index] = [
@@ -540,14 +475,7 @@
                         if self.compartments["name"][compartment] == elem:
                             rc = compartment
                     if rc == -1:
-<<<<<<< HEAD
                         raise ValueError(f"Could not find '{colname}' defined by '{elem}' in '{self.compartments}'.")
-=======
-                        print(self.compartments)
-                        raise ValueError(
-                            f"Could not find {colname} defined by {elem} in compartments"
-                        )
->>>>>>> b541e1e6
                     transition_array[cit, it] = rc
 
             unique_strings = []
@@ -655,12 +583,8 @@
                                 rc = compartment
                         if rc == -1:
                             raise ValueError(
-<<<<<<< HEAD
                                 f"Could not find proportional_to {elem3} in compartments. "
                                 f"Available compartments: {self.compartments}."
-=======
-                                f"Could not find proportional_to {elem3} in compartments"
->>>>>>> b541e1e6
                             )
 
                         proportion_array[proportion_index] = rc
@@ -732,11 +656,7 @@
                 parsed_formulas.append(f)
             except Exception as e:
                 print(
-<<<<<<< HEAD
                     f"Cannot parse formula '{formula}' from parameters: '{parameter_names}'."
-=======
-                    f"Cannot parse formula: '{formula}' from parameters {parameter_names}"
->>>>>>> b541e1e6
                 )
                 raise (e)  # Print the error message for debugging
 
@@ -905,7 +825,6 @@
     try:
         return list_access_element(thing, idx, dimension, encapsulate_as_list)
     except Exception as e:
-<<<<<<< HEAD
         raise Exception(
             f"Error {e}: "
             f"in list_access_element_safe for '{thing}' at index '{idx}'. "
@@ -913,19 +832,6 @@
             f"and in this case it is not broadcast, so if you want to it to be broadcasted, you need remove the brackets around it. "
             f"dimension: '{dimension}'."
         )
-
-=======
-        print(f"Error {e}:")
-        print(f">>> in list_access_element_safe for {thing} at index {idx}")
-        print(
-            ">>> This is often, but not always because the object above is a list (there are brackets around it)."
-        )
-        print(
-            ">>> and in this case it is not broadcast, so if you want to it to be broadcasted, you need remove the brackets around it."
-        )
-        print(f"dimension: {dimension}")
-        raise e
->>>>>>> b541e1e6
 
 
 def list_access_element(thing, idx, dimension=None, encapsulate_as_list=False):
