--- conflicted
+++ resolved
@@ -482,15 +482,9 @@
         comp_idx = self.compartments[mask].index.values
         if len(comp_idx) != 1:
             raise ValueError(
-<<<<<<< HEAD
-                f"The provided dictionary does not allow an isolated compartment: '{comp_dict}' "
-                f"Isolate '{self.compartments[mask]}'. "
-                f"The get_comp_idx function was called by '{error_info}'."
-=======
                 f"The provided dictionary does not allow an isolated compartment: '{comp_dict}'. "
                 f"Isolate '{self.compartments[mask]}'. "
                 f"The `get_comp_idx` function was called by '{error_info}'."
->>>>>>> 7af554e1
             )
         return comp_idx[0]
 
@@ -620,13 +614,8 @@
                                 rc = compartment
                         if rc == -1:
                             raise ValueError(
-<<<<<<< HEAD
-                                f"Could not find proportional_to {elem3} in compartments. "
-                                f"Available compartments: {self.compartments}."
-=======
                                 f"Could not find `proportional_to` '{elem3}' in compartments. "
                                 f"Available compartments: '{self.compartments}'."
->>>>>>> 7af554e1
                             )
 
                         proportion_array[proportion_index] = rc
@@ -750,13 +739,8 @@
         ):  # empty list means all have been tried. Usually there just remains one string in string_list at that time.
             raise ValueError(
                 f"Could not parse string '{string_list}'. "
-<<<<<<< HEAD
-                f"This usually mean that '{string_list[0]}' is a parameter name that is not defined "
-                f"or that it contains an operator that is not in the list of supported operators: ^,*,/,+,-. "
-=======
                 f"This usually means that '{string_list[0]}' is a parameter name that is not defined "
                 f"or that it contains an operator that is not in the list of supported operators: '{operators}'. "
->>>>>>> 7af554e1
                 f"The defined parameters are '{parameter_names}'."
             )
 
