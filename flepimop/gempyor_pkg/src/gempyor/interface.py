--- conflicted
+++ resolved
@@ -80,21 +80,13 @@
         write_parquet = True
         self.s = setup.Setup(
             setup_name=config["name"].get() + "_" + str(npi_scenario),
-<<<<<<< HEAD
-            spatial_setup=subpopulation_structure.SubpopulationStructure(
-=======
             subpop_setup=subpopulation_structure.SubpopulationStructure(
->>>>>>> 240ac6cf
                 setup_name=config["setup_name"].get(),
                 geodata_file=spatial_base_path / spatial_config["geodata"].get(),
                 mobility_file=spatial_base_path / spatial_config["mobility"].get()
                 if spatial_config["mobility"].exists()
                 else None,
-<<<<<<< HEAD
-                popnodes_key="population",
-=======
                 subpop_pop_key="population",
->>>>>>> 240ac6cf
                 subpop_names_key="subpop",
             ),
             nslots=nslots,
@@ -126,7 +118,7 @@
             f"""  gempyor >> prefix: {in_prefix};"""  # ti: {s.ti}; tf: {s.tf};
         )
 
-        self.already_built = False  # whether we have already build the costly objects that need just one build
+        self.already_built = False  # whether we have already built the costly objects that need just one build
 
     def update_prefix(self, new_prefix, new_out_prefix=None):
         self.s.in_prefix = new_prefix
