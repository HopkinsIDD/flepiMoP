--- conflicted
+++ resolved
@@ -49,19 +49,7 @@
     # flatten the list of lists of grouped subpops, so we can do some checks
     flat_grouped_list = flatten_list_of_lists(spatial_groups["grouped"])
     # check that all subpops are either grouped or ungrouped
-<<<<<<< HEAD
-    if set(flat_grouped_list + spatial_groups["ungrouped"]) != set(affected_subpops):
-        print("set of grouped and ungrouped subpops", set(flat_grouped_list + spatial_groups["ungrouped"]))
-        print("set of affected subpops             ", set(affected_subpops))
-        raise ValueError(f"The two above sets are differs for for intervention with config \n {grp_config}")
-    if len(set(flat_grouped_list + spatial_groups["ungrouped"])) != len(
-        flat_grouped_list + spatial_groups["ungrouped"]
-    ):
-        raise ValueError(
-            f"subpop_groups error. For intervention with config \n {grp_config} \n duplicate entries in the set of grouped and ungrouped subpops"
-            f" {flat_grouped_list + spatial_groups['ungrouped']} vs {set(flat_grouped_list + spatial_groups['ungrouped'])}"
-        )
-=======
+
     #if set(flat_grouped_list + spatial_groups["ungrouped"]) != set(affected_subpops):
     #    print("set of grouped and ungrouped subpops", set(flat_grouped_list + spatial_groups["ungrouped"]))
     #    print("set of affected subpops             ", set(affected_subpops))
@@ -71,8 +59,8 @@
     #):
     #    raise ValueError(
     #        f"subpop_groups error. For intervention with config \n {grp_config} \n duplicate entries in the set of grouped and ungrouped subpops"
+    #        f" {flat_grouped_list + spatial_groups['ungrouped']} vs {set(flat_grouped_list + spatial_groups['ungrouped'])}"
     #    )
->>>>>>> f1862442
 
     spatial_groups["grouped"] = make_list_of_list(spatial_groups["grouped"])
 
