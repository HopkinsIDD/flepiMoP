import abc
<<<<<<< HEAD
import datetime
=======
import pyarrow as pa
import click
>>>>>>> ab869126


class NPIBase(abc.ABC):
    __plugins__ = {}

    def __init_subclass__(cls, **kwargs):
        super().__init_subclass__(**kwargs)
        NPIBase.__plugins__[cls.__name__] = cls

    def __init__(self, *, name):
        self.name = name

    @abc.abstractmethod
    def getReduction(self, param, default=None):
        pass

    # Returns dataframe with columns: <subpops>, time, parameter, name. Index is sequential.
    @abc.abstractmethod
    def getReductionToWrite(self):
        pass

    def getReductionDF(self):
        return self.getReductionToWrite()

    def execute(
        *,
        npi_config,
        modinf_ti: datetime.date,
        modinf_tf: datetime.date,
        modifiers_library,
        subpops,
        loaded_df=None,
        pnames_overlap_operation_sum=[],
        pnames_overlap_operation_reductionprod=[],
    ):
        """
        npi_config: config of the Modifier we are building, usually a StackedModifiers that will call other NPI
        modinf_ti: the initial time from a ModelInfo object,
        modinf_tf: the final time from a ModelInfo object
        modifiers_library: a config bit that contains the other modifiers that could be called by this Modifier. Note
            that the confuse library's config resolution mechanism makes slicing the configuration object expensive;
            instead give the preloaded settings from .get()
        """
        method = npi_config["method"].as_str()
        npi_class = NPIBase.__plugins__[method]
        return npi_class(
            npi_config=npi_config,
            modinf_ti=modinf_ti,
            modinf_tf=modinf_tf,
            modifiers_library=modifiers_library,
            subpops=subpops,
            loaded_df=loaded_df,
            pnames_overlap_operation_sum=pnames_overlap_operation_sum,
            pnames_overlap_operation_reductionprod=pnames_overlap_operation_reductionprod,
        )
    

@click.group()
def modifiers():
    pass


# TODO: CLI arguments
@modifiers.command()
@click.option(
    "-c",
    "--config",
    "config_filepath",
    envvar=["CONFIG_PATH"],
    type=click.Path(exists=True),
    help="configuration file for this simulation",
) # This is very bad because already set in cli.py, but ok....
@click.option(
    "-p",
    "--project_path",
    "project_path",
    envvar="PROJECT_PATH",
    type=click.Path(exists=True),
    default=".",
    required=True,
    help="path to the flepiMoP directory",
)
@click.option(
    "--id",
    "--id",
    "run_id",
    envvar="FLEPI_RUN_INDEX",
    type=str,
    default=None,
    help="Unique identifier for this run",
)
@click.option('--nsamples', default=30, help='Number of samples to draw')
@click.option('--subpop', default=None, help='Subpopulation to plot, if not set then all are plotted')
def config_plot(config_filepath, project_path, run_id, nsamples, subpop):
    from gempyor.inference import GempyorInference
    import gempyor
    import os
    from gempyor.utils import config
    if run_id is None:
        import pathlib
        base_run_id = pathlib.Path(config_filepath).stem.replace("config_", "")
        run_id = f"{base_run_id}-{gempyor.file_paths.run_id()}"

    # Config prep
    config.clear()
    config.read(user=False)

    config.set_file(os.path.join(project_path, config_filepath))
    gempyor_inference = GempyorInference(
        config_filepath=config_filepath,
        run_id=run_id,
        prefix=None,
        first_sim_index=1,
        stoch_traj_flag=False,
        rng_seed=None,
        nslots=1,
        inference_filename_prefix="global/final/",  # usually for {global or chimeric}/{intermediate or final}
        inference_filepath_suffix="",  # usually for the slot_id
        out_run_id=None,  # if out_run_id is different from in_run_id, fill this
        out_prefix=None,  # if out_prefix is different from in_prefix, fill this
        path_prefix=project_path,  # in case the data folder is on another directory
        autowrite_seir=False,
)
    if gempyor_inference.modinf.seir_config is not None and gempyor_inference.modinf.npi_config_seir is not None:
        npi_seir = gempyor.seir.build_npi_SEIR(
            modinf=gempyor_inference.modinf, 
            load_ID=False,
            sim_id2load=None,
            config=config
            )
    if gempyor_inference.modinf.outcomes_config is not None and gempyor_inference.modinf.npi_config_outcomes:
        npi_outcomes = gempyor.outcomes.build_outcome_modifiers(
            modinf=gempyor_inference.modinf,
            load_ID=False,
            sim_id2load=None,
            config=config,
        )


    print("Plotting modifiers activation")
    if subpop is None:
        subpop =  gempyor_inference.modinf.subpop_struct.subpop_names
    elif isinstance(subpop, str):
        subpop = [subpop]
    for sp in subpop:
        plot_modifers_activation(npi_seir=npi_seir,
                            filename=f"seir_modifiers_activation_{sp}.pdf",
                                subpop=sp)
        plot_modifers_activation(npi_seir=npi_outcomes,
                    filename=f"outcomes_modifiers_activation_{sp}.pdf",
                    subpop=sp)
    
    all_parsed_params_seir = []
    for sample in range(nsamples):
        if True:
            p_draw = gempyor_inference.modinf.parameters.parameters_quick_draw(
                n_days=gempyor_inference.modinf.n_days, 
                nsubpops=gempyor_inference.modinf.nsubpops
            )
            npi_seir = gempyor.seir.build_npi_SEIR(
                modinf=gempyor_inference.modinf, 
                load_ID=False,
                sim_id2load=None,
                config=config
            )
            npi_outcomes = gempyor.outcomes.build_outcome_modifiers(
            modinf=gempyor_inference.modinf,
            load_ID=False,
            sim_id2load=None,
            config=config,
        )

        else:
            p_draw = gempyor_inference.get_seir_parameters(bypass_FN=fn.replace("snpi", "spar"), load_ID=True)
            npi_seir = gempyor.seir.build_npi_SEIR(modinf=gempyor_inference.modinf, load_ID=True, bypass_FN=fn, sim_id2load=None, config=None)
        parameters = gempyor_inference.modinf.parameters.parameters_reduce(p_draw, npi_seir)
        parsed_parameters = gempyor_inference.modinf.compartments.parse_parameters(
            parameters, 
            gempyor_inference.modinf.parameters.pnames, 
            gempyor_inference.static_sim_arguments["unique_strings"]
        )
        all_parsed_params_seir.append(parsed_parameters)
            

        

    print("Plotting parameter timeseries from config")
    plot_parameter_timeseries(all_parsed_params=all_parsed_params_seir, 
                            gempyor_inference=gempyor_inference, 
                            filename=f"unique_parsed_parameters_{run_id}.pdf")
    
    npi_outcomes = gempyor.outcomes.build_outcome_modifiers(
            modinf=gempyor_inference.modinf,
            load_ID=False,
            sim_id2load=None,
            config=config,
        )
    plot_npi_timeseries(npi_outcomes, gempyor_inference, filename=f"outcomesNPIcaveat.pdf", nsamples=nsamples)



        

def plot_modifers_activation(npi_seir, filename: str, subpop: str):
    # TODO should return axes and all
    import matplotlib.pyplot as plt
    import matplotlib.dates as mdates
    from datetime import datetime
    from matplotlib.backends.backend_pdf import PdfPages

# Helper function to convert date strings to datetime objects
    def date_to_datetime(date_str):
        date_format = "%Y-%m-%d"
        return datetime.strptime(date_str, date_format)

    with PdfPages(filename) as pdf:
        d = pdf.infodict()
        d["Title"] = "FlepiMoP Inference Fit"
        d["Author"] = "FlepiMoP Inference"

        for param in npi_seir.getReductionDF()["parameter"].unique():
            data = npi_seir.getReductionDF()

            data = data[(data["parameter"]==param)]
            data = data[data.apply(lambda row: row.astype(str).str.contains(subpop).any(), axis=1)]


            # Parse the data into lists of datetime objects
            parsed_data = []
            for i, entry in data.iterrows():
                starts = entry["start_date"].split(',')
                ends = entry["end_date"].split(',')
                parsed_data.append({
                    'modifier_name': entry['modifier_name'],
                    'start_times': [date_to_datetime(date) for date in starts],
                    'end_times': [date_to_datetime(date) for date in ends]
                })

            # Create the figure and axis
            fig, ax = plt.subplots(figsize=(10, 3))  # Adjust figure size as needed

            # Define the y-axis positions for each element (equal spacing for each element)
            elements = [entry['modifier_name'] for entry in parsed_data]
            y_positions = range(len(elements))  # Y positions for each element

            # Plot horizontal lines for each element's active periods
            for i, element_data in enumerate(parsed_data):
                starts = element_data['start_times']
                ends = element_data['end_times']
                
                # Plot each active period as a horizontal line
                for start, end in zip(starts, ends):
                    ax.hlines(y=i, xmin=start, xmax=end, color=f'C{i}', linewidth=5)

            # Set the y-ticks to show element names (modifiers)
            ax.set_yticks(y_positions)
            ax.set_yticklabels(elements)

            # Format the x-axis to show dates
            ax.xaxis.set_major_formatter(mdates.DateFormatter('%Y-%m-%d'))  # Date format for x-axis
            ax.xaxis.set_major_locator(mdates.MonthLocator())  # Show one tick per month
            fig.autofmt_xdate()  # Rotate date labels for better visibility

            # Add labels and grid
            ax.set_xlabel('Date')
            ax.set_ylabel('Modifier')
            ax.set_title(f'Activation Time Periods of Modifiers for {param} in {subpop}')

            # Add grid for clarity
            ax.grid(True, which='both', axis='x', linestyle='--', alpha=0.7)
            pdf.savefig(fig)

def plot_parameter_timeseries(all_parsed_params, gempyor_inference, filename: str):
    # TODO should return axes and all
    import matplotlib.pyplot as plt
    import matplotlib.dates as mdates
    from datetime import datetime
    from matplotlib.backends.backend_pdf import PdfPages
    import pandas as pd

    pdf = PdfPages(filename)
    d = pdf.infodict()
    d["Title"] = "parsed parameters"
    d["Author"] = "jlemaitre"
    import tqdm

    for k,uniq_pname in tqdm.tqdm(enumerate(gempyor_inference.static_sim_arguments["unique_strings"])):
        #if 'r0*gamma*phi_latino*theta1_IOTA*chi_IOTA*1*phi_white' in uniq_pname:
        if True: # we need to add filtering and prine here.
            fig, axes = plt.subplots(len(gempyor_inference.modinf.subpop_struct.subpop_names), 1, 
                                    figsize=(10, len(gempyor_inference.modinf.subpop_struct.subpop_names)*3), 
                                    sharex=True, sharey=True)
            fig.suptitle(uniq_pname, fontsize=22)
            #print(uniq_pname)
            for i, geoid in enumerate(gempyor_inference.modinf.subpop_struct.subpop_names):
                if len(gempyor_inference.modinf.subpop_struct.subpop_names) == 1:
                    ax = axes
                else:
                    ax = axes.flat[i]
                ax.set_title(geoid)
                ax.grid()
                for l in range(len(all_parsed_params)):
                    df = pd.DataFrame(all_parsed_params[l][k,:,i], index=pd.date_range(gempyor_inference.modinf.ti, 
                                                                                    gempyor_inference.modinf.tf, 
                                                                                    freq="D"))
                    ax.plot(df, lw=.5) #df[:'2021-12-31']
                fig.autofmt_xdate()
            fig.tight_layout()
            pdf.savefig(fig)
            plt.close(fig)
    pdf.close()

def plot_npi_timeseries(npi, gempyor_inference, filename: str, nsamples:int):
    # TODO should return axes and all
    import matplotlib.pyplot as plt
    import matplotlib.dates as mdates
    from datetime import datetime
    from matplotlib.backends.backend_pdf import PdfPages
    import pandas as pd
    from gempyor.NPI.helpers import reduce_parameter

    pdf = PdfPages(filename)
    d = pdf.infodict()
    d["Title"] = "parsed parameters"
    d["Author"] = "jlemaitre"
    import tqdm

    for k,uniq_pname in tqdm.tqdm(enumerate(npi.getReductionDF()["parameter"].unique())):
        fig, axes = plt.subplots(len(gempyor_inference.modinf.subpop_struct.subpop_names), 1, 
                                figsize=(10, len(gempyor_inference.modinf.subpop_struct.subpop_names)*3), 
                                sharex=True, sharey=True)
        fig.suptitle(uniq_pname, fontsize=22)
        #print(uniq_pname)
        for i, geoid in enumerate(gempyor_inference.modinf.subpop_struct.subpop_names):
            if len(gempyor_inference.modinf.subpop_struct.subpop_names) == 1:
                ax = axes
            else:
                ax = axes.flat[i]
            ax.set_title(geoid)
            ax.grid()
            for sample in range(nsamples):
                # todo nothing is correct here
                rd = reduce_parameter(1,
                    modification=npi.getReduction(uniq_pname),
                )
                df = pd.DataFrame(rd[:,i], index=pd.date_range(gempyor_inference.modinf.ti, 
                                                                                gempyor_inference.modinf.tf, 
                                                                                freq="D"))
                ax.plot(df, lw=.5) #df[:'2021-12-31']
            fig.autofmt_xdate()
        fig.tight_layout()
        pdf.savefig(fig)
        plt.close(fig)
    pdf.close()<|MERGE_RESOLUTION|>--- conflicted
+++ resolved
@@ -1,10 +1,10 @@
 import abc
-<<<<<<< HEAD
 import datetime
-=======
+
 import pyarrow as pa
 import click
->>>>>>> ab869126
+
+from ..shared_cli import cli
 
 
 class NPIBase(abc.ABC):
@@ -205,6 +205,8 @@
     plot_npi_timeseries(npi_outcomes, gempyor_inference, filename=f"outcomesNPIcaveat.pdf", nsamples=nsamples)
 
 
+cli.add_command(modifiers)
+
 
         
 
