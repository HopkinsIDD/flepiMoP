--- conflicted
+++ resolved
@@ -9,8 +9,6 @@
 import time
 from typing import List, Dict, Literal
 
-import boto3
-from botocore.exceptions import ClientError
 import confuse
 import numpy as np
 import numpy.typing as npt
@@ -18,17 +16,9 @@
 import pyarrow as pa
 import scipy.stats
 import sympy.parsing.sympy_parser
-<<<<<<< HEAD
-import subprocess
-import shutil
-import logging
+
 from gempyor import file_paths
-from typing import List, Dict
-=======
-
-from gempyor import file_paths
-
->>>>>>> 44854584
+
 
 logger = logging.getLogger(__name__)
 
@@ -355,7 +345,7 @@
 
 
 def list_filenames(
-    folder: str | bytes | os.PathLike = ".", 
+    folder: str | bytes | os.PathLike = ".",
     filters: str | list[str] = [],
 ) -> list[str]:
     """Return the list of all filenames and paths in the provided folder.
