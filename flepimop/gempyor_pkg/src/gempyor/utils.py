--- conflicted
+++ resolved
@@ -173,16 +173,6 @@
 def as_random_distribution(self):
     "Constructs a random distribution object from a distribution config key"
 
-<<<<<<< HEAD
-    dist = self["distribution"].get()
-    if dist == "fixed":
-        return functools.partial(
-            np.random.uniform,
-            self["value"].as_evaled_expression(),
-# redundant    self["value"].as_evaled_expression(),
-        )
-    elif dist == "uniform":
-=======
     if isinstance(self.get(), dict):
         dist = self["distribution"].get()
         if dist == "fixed":
@@ -200,12 +190,16 @@
         elif dist == "poisson":
             return functools.partial(np.random.poisson, self["lam"].as_evaled_expression())
         elif dist == "binomial":
-            if (self["p"] < 0) or (self["p"] > 1):
-                raise ValueError(f"""p value { self["p"] } is out of range [0,1]""")
+            p = self["p"].as_number()
+        if (p < 0) or (p > 1):
+            raise ValueError(f"""p value { p } is out of range [0,1]""")
+            # if (self["p"] < 0) or (self["p"] > 1):
+            #    raise ValueError(f"""p value { self["p"] } is out of range [0,1]""")
             return functools.partial(
                 np.random.binomial,
                 self["n"].as_evaled_expression(),
-                self["p"].as_evaled_expression(),
+                # self["p"].as_evaled_expression(),
+                p,
             )
         elif dist == "truncnorm":
             return get_truncated_normal(
@@ -223,43 +217,11 @@
             raise NotImplementedError(f"unknown distribution [got: {dist}]")
     else:
         # we allow a fixed value specified directly:
->>>>>>> 1e5a988f
         return functools.partial(
             np.random.uniform,
             self.as_evaled_expression(),
             self.as_evaled_expression(),
         )
-<<<<<<< HEAD
-    elif dist == "poisson":
-        return functools.partial(np.random.poisson, self["lam"].as_evaled_expression())
-    elif dist == "binomial":
-        p =self["p"].as_number()
-        if (p < 0) or (p > 1):
-            raise ValueError(f"""p value { p } is out of range [0,1]""")
-        #if (self["p"] < 0) or (self["p"] > 1):
-        #    raise ValueError(f"""p value { self["p"] } is out of range [0,1]""")
-        return functools.partial(
-            np.random.binomial,
-            self["n"].as_evaled_expression(),
-            #self["p"].as_evaled_expression(),
-            p,
-        )
-    elif dist == "truncnorm":
-        return get_truncated_normal(
-            mean=self["mean"].as_evaled_expression(),
-            sd=self["sd"].as_evaled_expression(),
-            a=self["a"].as_evaled_expression(),
-            b=self["b"].as_evaled_expression(),
-        ).rvs
-    elif dist == "lognorm":
-        return get_log_normal(
-            meanlog=self["meanlog"].as_evaled_expression(),
-            sdlog=self["sdlog"].as_evaled_expression(),
-        ).rvs
-    else:
-        raise NotImplementedError(f"unknown distribution [got: {dist}]")
-=======
->>>>>>> 1e5a988f
 
 
 def aws_disk_diagnosis():
