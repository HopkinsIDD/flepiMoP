import datetime
import functools
import logging
import numbers
import os
from pathlib import Path
import shutil
import subprocess
import time
from typing import List, Dict, Literal

import confuse
import numpy as np
import numpy.typing as npt
import pandas as pd
import pyarrow as pa
import scipy.ndimage
import scipy.stats
import sympy.parsing.sympy_parser

from gempyor import file_paths


logger = logging.getLogger(__name__)

config = confuse.Configuration("flepiMoP", read=False)


<<<<<<< HEAD
def write_df(fname: str, df: pd.DataFrame, extension: str = ""):
    """
    Convert a DataFrame to either a csv or parquet file.

    Args:
        fname: The filename (str).
        df: The pandas DataFrame to be converted.
        extension: Optional argument. Must either be 'csv' or 'parquet'. Default value is an empty string.
    
    Raises:
        NotImplementedError: If an invalid file extension is given.
    """
    # cast to str to use .split in case fname is a PosixPath
    fname = str(fname)
    if extension:  # Empty strings are falsy in python
        fname = f"{fname}.{extension}"
    extension = fname.split(".")[-1]
    if extension == "csv":
        df.to_csv(fname, index=False)
    elif extension == "parquet":
        df = pa.Table.from_pandas(df, preserve_index=False)
        pa.parquet.write_table(df, fname)
    else:
        raise NotImplementedError(f"Invalid extension {extension}. Must be 'csv' or 'parquet'")
=======
def write_df(
    fname: str | bytes | os.PathLike,
    df: pd.DataFrame,
    extension: Literal[None, "", "csv", "parquet"] = "",
) -> None:
    """Writes a pandas DataFrame without its index to a file.

    Writes a pandas DataFrame to either a CSV or Parquet file without its index and can
    infer which format to use based on the extension given in `fname` or based on
    explicit `extension`.

    Args:
        fname: The name of the file to write to.
        df: A pandas DataFrame whose contents to write, but without its index.
        extension: A user specified extension to use for the file if not contained in
            `fname` already.

    Returns:
        None

    Raises:
        NotImplementedError: The given output extension is not supported yet.
    """
    # Decipher the path given
    fname = fname.decode() if isinstance(fname, bytes) else fname
    path = Path(f"{fname}.{extension}") if extension else Path(fname)
    # Write df to either a csv or parquet or raise if an invalid extension
    if path.suffix == ".csv":
        return df.to_csv(path, index=False)
    elif path.suffix == ".parquet":
        return df.to_parquet(path, index=False, engine="pyarrow")
    raise NotImplementedError(
        f"Invalid extension {path.suffix[1:]}. Must be 'csv' or 'parquet'."
    )


def read_df(
    fname: str | bytes | os.PathLike,
    extension: Literal[None, "", "csv", "parquet"] = "",
) -> pd.DataFrame:
    """Reads a pandas DataFrame from either a CSV or Parquet file.

    Reads a pandas DataFrame to either a CSV or Parquet file and can infer which format
    to use based on the extension given in `fname` or based on explicit `extension`. If
    the file being read is a csv with a column called 'subpop' then that column will be
    cast as a string.

    Args:
        fname: The name of the file to read from.
        extension: A user specified extension to use for the file if not contained in
            `fname` already.

    Returns:
        A pandas DataFrame parsed from the file given.

    Raises:
        NotImplementedError: The given output extension is not supported yet.
    """
    # Decipher the path given
    fname = fname.decode() if isinstance(fname, bytes) else fname
    path = Path(f"{fname}.{extension}") if extension else Path(fname)
    # Read df from either a csv or parquet or raise if an invalid extension
    if path.suffix == ".csv":
        return pd.read_csv(
            path, converters={"subpop": lambda x: str(x)}, skipinitialspace=True
        )
    elif path.suffix == ".parquet":
        return pd.read_parquet(path, engine="pyarrow")
    raise NotImplementedError(
        f"Invalid extension {path.suffix[1:]}. Must be 'csv' or 'parquet'."
    )
>>>>>>> 040420b2


def command_safe_run(command, command_name="mycommand", fail_on_fail=True):
    """
    Verifies that a command is valid by attempting to run it. Prints stream of code if command fails.

    Args:
        command: The CLI command to be given (str).
        command_name: The reference name for you command (str). Default value is "mycommand".
        fail_on_fail: Boolean; default is True. If True, an exception will be thrown if the command fails.

    Returns:
        returncode: The returncode message from running yourcommand.
        stdout: Standard output
        stderr: Standard error stream

    Raises:
        Exception: If fail_on_fail=True and the command fails, an exception will be thrown.
    """
    import subprocess
    import shlex  # using shlex to split the command because it's not obvious https://docs.python.org/3/library/subprocess.html#subprocess.Popen

    sr = subprocess.Popen(shlex.split(command), stdout=subprocess.PIPE, stderr=subprocess.PIPE)
    (stdout, stderr) = sr.communicate()
    if sr.returncode != 0:
        print(f"{command_name} failed failed with returncode {sr.returncode}")
        print(f"{command_name}:  {command}")
        print("{command_name} command failed with stdout and stderr:")

        print("{command_name} stdout >>>>>>")
        print(stdout.decode())
        print("{command_name} stdout <<<<<<")

        print("{command_name} stderr >>>>>>")
        print(stderr.decode())
        print("{command_name} stderr <<<<<<")
        if fail_on_fail:
            raise Exception(f"{command_name} command failed")

    return sr.returncode, stdout, stderr


<<<<<<< HEAD
def read_df(fname: str, extension: str = "") -> pd.DataFrame:
    """
    Load a dataframe from a file, agnostic to whether it is a parquet or a csv. The extension
    can be provided as an argument or it is inferred.
    
    Args:
        fname: The filename (str).
        extension: Optional argument. Must either be 'csv' or 'parquet'. Default value is an empty string.

    Returns:
        A pandas DataFrame of the data that was in the parquet or csv file.

    Raises:
        NotImplementedError: If an invalid file extension is given.
        FileNotFoundError: If the file cannot be found; likely due to fname typo.
    """
    fname = str(fname)
    if extension:  # Empty strings are falsy in python
        fname = f"{fname}.{extension}"
    extension = fname.split(".")[-1]
    if extension == "csv":
        # The converter prevents e.g leading geoid (0600) to be converted as int; and works when the column is absent
        df = pd.read_csv(fname, converters={"subpop": lambda x: str(x)}, skipinitialspace=True)
    elif extension == "parquet":
        df = pa.parquet.read_table(fname).to_pandas()
    else:
        raise NotImplementedError(f"Invalid extension {extension}. Must be 'csv' or 'parquet'")
    return df


=======
>>>>>>> 040420b2
def add_method(cls):
    """
    Decorator to add a method to a class.

    Args:
        cls: The class you want to add a method to.
    
    Returns:
        decorator: The decorator.
    """

    def decorator(func):
        @functools.wraps(func)
        def wrapper(*args, **kwargs):
            return func(*args, **kwargs)

        setattr(cls, func.__name__, wrapper)
        return func

    return decorator


def search_and_import_plugins_class(plugin_file_path: str, path_prefix: str, class_name: str, **kwargs):
    # Look for all possible plugins and import them
    # https://stackoverflow.com/questions/67631/how-can-i-import-a-module-dynamically-given-the-full-path
    # unfortunatelly very complicated, this is cpython only ??
    """
    Function serving to create a class that finds and imports the necessary modules.

    Args:
        plugin_file_path: Pathway to the module (str).
        path_prefix: Pathway prefix to the module (str).
        class_name: Name of the class (str).
    Keyword args: 

    Returns:

    """
    import sys, os

    full_path = os.path.join(path_prefix, plugin_file_path)
    sys.path.append(os.path.dirname(full_path))
    # the following works, but these above lines seems necessary to pickle // runs
    from pydoc import importfile

    module = importfile(full_path)
    klass = getattr(module, class_name)
    return klass(**kwargs)


### Profile configuration
import cProfile
import pstats
from functools import wraps


def profile(output_file=None, sort_by="cumulative", lines_to_print=None, strip_dirs=False):
    """A time profiler decorator.
    Inspired by and modified the profile decorator of Giampaolo Rodola:
    http://code.activestate.com/recipes/577817-profile-decorator/

    Args:
        output_file: str or None. Default is None
            Path of the output file. If only name of the file is given, it's
            saved in the current directory.
            If it's None, the name of the decorated function is used.
        sort_by: str or SortKey enum or tuple/list of str/SortKey enum
            Sorting criteria for the Stats object.
            For a list of valid string and SortKey refer to:
            https://docs.python.org/3/library/profile.html#pstats.Stats.sort_stats
        lines_to_print: int or None
            Number of lines to print. Default (None) is for all the lines.
            This is useful in reducing the size of the printout, especially
            that sorting by 'cumulative', the time consuming operations
            are printed toward the top of the file.
        strip_dirs: bool
            Whether to remove the leading path info from file names.
            This is also useful in reducing the size of the printout

    Returns:
        Profile of the decorated function
    """

    def inner(func):
        @wraps(func)
        def wrapper(*args, **kwargs):
            _output_file = output_file or func.__name__ + ".prof"
            pr = cProfile.Profile()
            pr.enable()
            retval = func(*args, **kwargs)
            pr.disable()
            pr.dump_stats(_output_file)
            return retval

        return wrapper

    return inner


def as_list(thing):
    """
    Returns argument passed as a list.

    Args:
        thing: The object that you would like to be converted to a list.

    Returns:
        thing: The object converted to a list.
    """
    if type(thing) == list:
        return thing
    return [thing]


### A little timer class
class Timer(object):
    def __init__(self, name):
        self.name = name

    def __enter__(self):
        logging.debug(f"[{self.name}] started")
        self.tstart = time.time()

    def __exit__(self, type, value, traceback):
        logging.debug(f"[{self.name}] completed in {time.time() - self.tstart:,.2f} s")


class ISO8601Date(confuse.Template):
    def convert(self, value, view):
        if isinstance(value, datetime.date):
            return value
        elif isinstance(value, str):
            return datetime.datetime.strptime(value, "%Y-%m-%d").date()
        else:
            self.fail("must be a date object or ISO8601 date", True)


@add_method(confuse.ConfigView)
def as_date(self):
    """
    Evaluates an datetime.date or ISO8601 date string.

    Args:
        self: Class instance to convert to date or date string.

    Raises:
        ValueError: On parsing errors.
    """

    return self.get(ISO8601Date())


@add_method(confuse.ConfigView)
def as_evaled_expression(self):
    """
    Evaluates an expression string, returning a float. 

    Args:
        self: Class instance expression to evaluate.

    Raises:
        ValueError: On parsing errors.
    """

    value = self.get()
    if isinstance(value, numbers.Number):
        return value
    elif isinstance(value, str):
        try:
            return float(sympy.parsing.sympy_parser.parse_expr(value))
        except TypeError as e:
            raise ValueError(e) from e
    else:
        raise ValueError(f"expected numeric or string expression [got: {value}]")


<<<<<<< HEAD
def get_truncated_normal(*, mean=0, sd=1, a=0, b=10):
    """
    Returns the truncated normal distribution.

    Args: Must be assigned with keyword.
        mean: Mean. Default value is 0.
        sd: Standard deviation. Default value is 1.
        a: Starting value. Default value is 0.
        b: Ending value. Default value is 10.
    
    Returns:
        A frozen random variable object holding the fixed given parameters.
    """
=======
def get_truncated_normal(
    mean: float | int = 0,
    sd: float | int = 1,
    a: float | int = 0,
    b: float | int = 10,
) -> scipy.stats._distn_infrastructure.rv_frozen:
    """Returns a truncated normal distribution.
>>>>>>> 040420b2

    This function constructs a truncated normal distribution with the specified
    mean, standard deviation, and bounds. The truncated normal distribution is
    a normal distribution bounded within the interval [a, b].

    Args:
        mean: The mean of the truncated normal distribution. Defaults to 0.
        sd: The standard deviation of the truncated normal distribution. Defaults to 1.
        a: The lower bound of the truncated normal distribution. Defaults to 0.
        b: The upper bound of the truncated normal distribution. Defaults to 10.

    Returns:
        rv_frozen: A frozen instance of the truncated normal distribution with the
        specified parameters.
    """
    lower = (a - mean) / sd
    upper = (b - mean) / sd
    return scipy.stats.truncnorm(lower, upper, loc=mean, scale=sd)


def get_log_normal(
    meanlog: float | int,
    sdlog: float | int,
) -> scipy.stats._distn_infrastructure.rv_frozen:
    """Returns a log normal distribution.

    This function constructs a log normal distribution with the specified
    log mean and log standard deviation.

    Args:
        meanlog: The log of the mean of the log normal distribution.
        sdlog: The log of the standard deviation of the log normal distribution.

<<<<<<< HEAD
def get_log_normal(meanlog, sdlog):
    """
    Returns the log normal distribution.

    Args:
        meanlog: Mean.
        sdlog: Standard deviation.
    
    Returns:
        A frozen random variable object holding the fixed given parameters.
=======
    Returns:
        rv_frozen: A frozen instance of the log normal distribution with the
        specified parameters.
>>>>>>> 040420b2
    """
    return scipy.stats.lognorm(s=sdlog, scale=np.exp(meanlog), loc=0)


@add_method(confuse.ConfigView)
def as_random_distribution(self):
    """
    Constructs a random distribution object from a distribution config key.

    Args:
        self: Class instance (in this case, a config key) to construct the random distribution from.

    Returns:
        A partial object containing the random distribution.
    
    Raises: 
        ValueError: When values are out of range.
        NotImplementedError: If an unknown distribution is found.

    """

    if isinstance(self.get(), dict):
        dist = self["distribution"].get()
        if dist == "fixed":
            return functools.partial(
                np.random.uniform, self["value"].as_evaled_expression(), self["value"].as_evaled_expression(),
            )
        elif dist == "uniform":
            return functools.partial(
                np.random.uniform, self["low"].as_evaled_expression(), self["high"].as_evaled_expression(),
            )
        elif dist == "poisson":
            return functools.partial(np.random.poisson, self["lam"].as_evaled_expression())
        elif dist == "binomial":
            p = self["p"].as_evaled_expression()
            if (p < 0) or (p > 1):
                raise ValueError(f"""p value { p } is out of range [0,1]""")
                # if (self["p"] < 0) or (self["p"] > 1):
                #    raise ValueError(f"""p value { self["p"] } is out of range [0,1]""")
            return functools.partial(
                np.random.binomial,
                self["n"].as_evaled_expression(),
                # self["p"].as_evaled_expression(),
                p,
            )
        elif dist == "truncnorm":
            return get_truncated_normal(
                mean=self["mean"].as_evaled_expression(),
                sd=self["sd"].as_evaled_expression(),
                a=self["a"].as_evaled_expression(),
                b=self["b"].as_evaled_expression(),
            ).rvs
        elif dist == "lognorm":
            return get_log_normal(
                meanlog=self["meanlog"].as_evaled_expression(), sdlog=self["sdlog"].as_evaled_expression(),
            ).rvs
        else:
            raise NotImplementedError(f"unknown distribution [got: {dist}]")
    else:
        # we allow a fixed value specified directly:
        return functools.partial(np.random.uniform, self.as_evaled_expression(), self.as_evaled_expression(),)


<<<<<<< HEAD
def list_filenames(folder: str = ".", filters: list = []) -> list:
    """
    Returns the list of all filenames and paths in the provided folders.
    If filters [list] is provided, then only the files that contains each of the
    substrings in filter will be returned. Example to get all hosp file:
    ```
        gempyor.utils.list_filenames(folder="model_output/", filters=["hosp"])
    ```
        and be sure we only get parquet:
    ```
        gempyor.utils.list_filenames(folder="model_output/", filters=["hosp" , ".parquet"])
    ```

    Args:
        folder: A path to the folder containing files (str). Default value is ".". 
        filters: A list of substrings to filter the filenames. Default value is an empty list.

    Returns:
        fn_list: A list of filenames.
    """
    from pathlib import Path

    fn_list = []
    for f in Path(str(folder)).rglob(f"*"):
        if f.is_file():  # not a folder
            f = str(f)
            if not filters:
                fn_list.append(f)
            else:
                if all(c in f for c in filters):
                    fn_list.append(str(f))
                else:
                    pass
    return fn_list
=======
def list_filenames(
    folder: str | bytes | os.PathLike = ".",
    filters: str | list[str] = [],
) -> list[str]:
    """Return the list of all filenames and paths in the provided folder.

    This function lists all files in the specified folder and its subdirectories.
    If filters are provided, only the files containing each of the substrings
    in the filters will be returned.

    Example:
        To get all files containing "hosp":
        ```
        gempyor.utils.list_filenames(
            folder="model_output/",
            filters=["hosp"],
        )
        ```

        To get only "hosp" files with a ".parquet" extension:
        ```
        gempyor.utils.list_filenames(
            folder="model_output/",
            filters=["hosp", ".parquet"],
        )
        ```
>>>>>>> 040420b2

    Args:
        folder: The directory to search for files. Defaults to the current directory.
        filters: A string or a list of strings to filter filenames. Only files
            containing all the provided substrings will be returned. Defaults to an
            empty list.

    Returns:
        A list of strings representing the paths to the files that match the filters.
    """
    filters = [filters] if not isinstance(filters, list) else filters
    filters = filters if len(filters) else [""]
    folder = Path(folder.decode() if isinstance(folder, bytes) else folder)
    files = [
        str(file)
        for file in folder.rglob("*")
        if file.is_file() and all(f in str(file) for f in filters)
    ]
    return files


def rolling_mean_pad(
    data: npt.NDArray[np.number],
    window: int,
) -> npt.NDArray[np.number]:
    """
    Calculates the column-wise rolling mean with centered window.

    Args:
        data: A two dimensional numpy array, typically the row dimension is time and the
            column dimension is subpop.
        window: The window size for the rolling mean.

    Returns:
        A two dimensional numpy array that is the same shape as `data`.

    Examples:
        Below is a brief set of examples showcasing how to smooth a metric, like
        hospitalizations, using this function.

        >>> import numpy as np
        >>> from gempyor.utils import rolling_mean_pad
        >>> hospitalizations = np.arange(1., 29.).reshape((7, 4))
        >>> hospitalizations
        array([[ 1.,  2.,  3.,  4.],
            [ 5.,  6.,  7.,  8.],
            [ 9., 10., 11., 12.],
            [13., 14., 15., 16.],
            [17., 18., 19., 20.],
            [21., 22., 23., 24.],
            [25., 26., 27., 28.]])
        >>> rolling_mean_pad(hospitalizations, 5)
        array([[ 3.4,  4.4,  5.4,  6.4],
            [ 5.8,  6.8,  7.8,  8.8],
            [ 9. , 10. , 11. , 12. ],
            [13. , 14. , 15. , 16. ],
            [17. , 18. , 19. , 20. ],
            [20.2, 21.2, 22.2, 23.2],
            [22.6, 23.6, 24.6, 25.6]])
    """
    weights = (1. / window) * np.ones(window)
    output = scipy.ndimage.convolve1d(data, weights, axis=0, mode="nearest")
    if window % 2 == 0:
        rows, cols = data.shape
        i = rows - 1
        output[i, :] = 0.
        window -= 1
        weight = 1. / window
        for l in range(-((window - 1) // 2), 1 + (window // 2)):
            i_star = min(max(i + l, 0), i)
            for j in range(cols):
                output[i, j] += weight * data[i_star, j]
    return output


def print_disk_diagnosis():
    """
    Reads and prints AWS diagnoses. 
    Includes total bytes, used bytes, free bytes.
    """
    import os
    from os import path
    from shutil import disk_usage

    def bash(command):
        output = os.popen(command).read()
        return output

    print("START AWS DIAGNOSIS ================================")
    total_bytes, used_bytes, free_bytes = disk_usage(path.realpath("/"))
    print(
        f"shutil.disk_usage: {total_bytes/ 1000000} Mb total, {used_bytes / 1000000} Mb used, {free_bytes / 1000000} Mb free..."
    )
    print("------------")
    print(f"df -hT: {bash('df -hT')}")
    print("------------")
    print(f"df -i: {bash('df -i')}")
    print("------------")
    print(f"free -h: {bash('free -h')}")
    print("------------")
    print(f"lsblk: {bash('lsblk')}")
    print("END AWS DIAGNOSIS ================================")


def create_resume_out_filename(
    flepi_run_index: str, flepi_prefix: str, flepi_slot_index: str, flepi_block_index: str, filetype: str, liketype: str
) -> str:
    """
    Compiles run output information.

    Args:
        flepi_run_index: Index of the run (str).
        flepi_prefix: File prefix (str).
        flepi_slot_index: Index of the slot (str).
        flepi_block_index: Index of the block (str).
        filetype: File type (str).
        liketype: (str).
    
    Returns:
        The path to a corresponding output file.
    """
    prefix = f"{flepi_prefix}/{flepi_run_index}"
    inference_filepath_suffix = f"{liketype}/intermediate"
    inference_filename_prefix = "{:09d}.".format(int(flepi_slot_index))
    index = "{:09d}.{:09d}".format(1, int(flepi_block_index) - 1)
    extension = "parquet"
    if filetype == "seed":
        extension = "csv"
    return file_paths.create_file_name(
        run_id=flepi_run_index,
        prefix=prefix,
        inference_filename_prefix=inference_filename_prefix,
        inference_filepath_suffix=inference_filepath_suffix,
        index=index,
        ftype=filetype,
        extension=extension,
    )


def create_resume_input_filename(
    resume_run_index: str, flepi_prefix: str, flepi_slot_index: str, filetype: str, liketype: str
) -> str:
    """
    Compiles run input information.

    Args:
        resume_run_index: Index of the run (str).
        flepi_prefix: File prefix (str).
        flepi_slot_index: Index of thes lot (str).
        filetype: File type (str).
        liketype: (str).
    
    Returns:
        The path to the a corresponding input file.
    """
    prefix = f"{flepi_prefix}/{resume_run_index}"
    inference_filepath_suffix = f"{liketype}/final"
    index = flepi_slot_index
    extension = "parquet"
    if filetype == "seed":
        extension = "csv"
    return file_paths.create_file_name(
        run_id=resume_run_index,
        prefix=prefix,
        inference_filepath_suffix=inference_filepath_suffix,
        index=index,
        ftype=filetype,
        extension=extension,
    )


def get_filetype_for_resume(resume_discard_seeding: str, flepi_block_index: str) -> List[str]:
    """
    Retrieves a list of parquet file types that are relevant for resuming a process based on
    specific environment variable settings. This function dynamically determines the list
    based on the current operational context given by the environment.

    Args:
        resume_discard_seeding: Determines whether seeding-related file types should be included (str).
        flepi_block_index: Determines a specific operational mode or block of the process (str).

    Returns:
        List of file types.
    """
    if flepi_block_index == "1":
        if resume_discard_seeding == "true":
            return ["spar", "snpi", "hpar", "hnpi", "init"]
        else:
            return ["seed", "spar", "snpi", "hpar", "hnpi", "init"]
    else:
        return ["seed", "spar", "snpi", "hpar", "hnpi", "host", "llik", "init"]


def create_resume_file_names_map(
    resume_discard_seeding,
    flepi_block_index,
    resume_run_index,
    flepi_prefix,
    flepi_slot_index,
    flepi_run_index,
    last_job_output,
) -> Dict[str, str]:
    """
    Generates a mapping of input file names to output file names for a resume process based on
    parquet file types and environmental conditions. The function adjusts the file name mappings
    based on the operational block index and the location of the last job output.

    Args:
        resume_discard_seeding:
        flepi_block_index:
        resume_run_index:
        flepi_prefix:
        flepi_slot_index:
        flepi_run_index:
        last_job_output:

    Return:
        Dict[str, str]: A dictionary where keys are input file paths and values are corresponding
                        output file paths. The paths may be modified by the 'LAST_JOB_OUTPUT' if it
                        is set and points to an S3 location.
    The mappings depend on:
    - Parquet file types appropriate for resuming a process, as determined by the environment.
    - Whether the files are for 'global' or 'chimeric' types, as these liketypes influence the
      file naming convention.
    - The operational block index ('FLEPI_BLOCK_INDEX'), which can alter the input file names for
      block index '1'.
    - The presence and value of 'LAST_JOB_OUTPUT' environment variable, which if set to an S3 path,
      adjusts the keys in the mapping to be prefixed with this path.

    Raises:
        No explicit exceptions are raised within the function, but it relies heavily on external
        functions and environment variables which if improperly configured could lead to unexpected
        behavior.
    """
    file_types = get_filetype_for_resume(
        resume_discard_seeding=resume_discard_seeding, flepi_block_index=flepi_block_index
    )
    resume_file_name_mapping = dict()
    liketypes = ["global", "chimeric"]
    for filetype in file_types:
        for liketype in liketypes:
            output_file_name = create_resume_out_filename(
                flepi_run_index=flepi_run_index,
                flepi_prefix=flepi_prefix,
                flepi_slot_index=flepi_slot_index,
                flepi_block_index=flepi_block_index,
                filetype=filetype,
                liketype=liketype,
            )
            input_file_name = output_file_name
            if os.environ.get("FLEPI_BLOCK_INDEX") == "1":
                input_file_name = create_resume_input_filename(
                    resume_run_index=resume_run_index,
                    flepi_prefix=flepi_prefix,
                    flepi_slot_index=flepi_slot_index,
                    filetype=filetype,
                    liketype=liketype,
                )
            resume_file_name_mapping[input_file_name] = output_file_name
    if last_job_output.find("s3://") >= 0:
        old_keys = list(resume_file_name_mapping.keys())
        for k in old_keys:
            new_key = os.path.join(last_job_output, k)
            resume_file_name_mapping[new_key] = resume_file_name_mapping[k]
            del resume_file_name_mapping[k]
    return resume_file_name_mapping


def download_file_from_s3(name_map: Dict[str, str]) -> None:
    """
    Downloads files from AWS S3 based on a mapping of S3 URIs to local file paths. The function
    checks if the directory for the first output file exists and creates it if necessary. It
    then iterates over each S3 URI in the provided mapping, downloads the file to the corresponding
    local path, and handles errors if the S3 URI format is incorrect or if the download fails.

    Parameters:
        name_map (Dict[str, str]): A dictionary where keys are S3 URIs (strings) and values
                                   are the local file paths (strings) where the files should
                                   be saved.

    Returns:
        None: This function does not return a value; its primary effect is the side effect of
              downloading files and potentially creating directories.

    Raises:
        ValueError: If an S3 URI does not start with 's3://', indicating an invalid format.
        ClientError: If an error occurs during the download from S3, such as a permissions issue,
                     a missing file, or network-related errors. These are caught and logged but not
                     re-raised, to allow the function to attempt subsequent downloads.

    Examples:
        >>> name_map = {
            "s3://mybucket/data/file1.txt": "/local/path/to/file1.txt",
            "s3://mybucket/data/file2.txt": "/local/path/to/file2.txt"
        }
        >>> download_file_from_s3(name_map)
        # This would download 'file1.txt' and 'file2.txt' from 'mybucket' on S3 to the specified local paths.

        # If an S3 URI is malformed:
        >>> name_map = {
            "http://wrongurl.com/data/file1.txt": "/local/path/to/file1.txt"
        }
        >>> download_file_from_s3(name_map)
        # This will raise a ValueError indicating the invalid S3 URI format.
    """
    try:
        import boto3
        from botocore.exceptions import ClientError
    except ModuleNotFoundError:
        raise ModuleNotFoundError((
            "No module named 'boto3', which is required for "
            "gempyor.utils.download_file_from_s3. Please install the aws target."
        ))
    s3 = boto3.client("s3")
    first_output_filename = next(iter(name_map.values()))
    output_dir = os.path.dirname(first_output_filename)
    if not os.path.exists(output_dir):
        os.makedirs(output_dir)
    for s3_uri in name_map:
        try:
            if s3_uri.startswith("s3://"):
                bucket = s3_uri.split("/")[2]
                object = s3_uri[len(bucket) + 6 :]
                s3.download_file(bucket, object, name_map[s3_uri])
            else:
                raise ValueError(f"Invalid S3 URI format {s3_uri}")
        except ClientError as e:
            print(f"An error occurred: {e}")
            print("Could not download file from s3")


def move_file_at_local(name_map: Dict[str, str]) -> None:
    """
    Moves files locally according to a given mapping.

    This function takes a dictionary where the keys are source file paths and 
    the values are destination file paths. It ensures that the destination 
    directories exist and then copies the files from the source paths to the 
    destination paths.

    Parameters:
    name_map (Dict[str, str]): A dictionary mapping source file paths to 
                               destination file paths.

    Returns:
    None
    """
    for src, dst in name_map.items():
        os.path.makedirs(os.path.dirname(dst), exist_ok=True)
        shutil.copy(src, dst)<|MERGE_RESOLUTION|>--- conflicted
+++ resolved
@@ -26,32 +26,6 @@
 config = confuse.Configuration("flepiMoP", read=False)
 
 
-<<<<<<< HEAD
-def write_df(fname: str, df: pd.DataFrame, extension: str = ""):
-    """
-    Convert a DataFrame to either a csv or parquet file.
-
-    Args:
-        fname: The filename (str).
-        df: The pandas DataFrame to be converted.
-        extension: Optional argument. Must either be 'csv' or 'parquet'. Default value is an empty string.
-    
-    Raises:
-        NotImplementedError: If an invalid file extension is given.
-    """
-    # cast to str to use .split in case fname is a PosixPath
-    fname = str(fname)
-    if extension:  # Empty strings are falsy in python
-        fname = f"{fname}.{extension}"
-    extension = fname.split(".")[-1]
-    if extension == "csv":
-        df.to_csv(fname, index=False)
-    elif extension == "parquet":
-        df = pa.Table.from_pandas(df, preserve_index=False)
-        pa.parquet.write_table(df, fname)
-    else:
-        raise NotImplementedError(f"Invalid extension {extension}. Must be 'csv' or 'parquet'")
-=======
 def write_df(
     fname: str | bytes | os.PathLike,
     df: pd.DataFrame,
@@ -123,7 +97,6 @@
     raise NotImplementedError(
         f"Invalid extension {path.suffix[1:]}. Must be 'csv' or 'parquet'."
     )
->>>>>>> 040420b2
 
 
 def command_safe_run(command, command_name="mycommand", fail_on_fail=True):
@@ -166,39 +139,6 @@
     return sr.returncode, stdout, stderr
 
 
-<<<<<<< HEAD
-def read_df(fname: str, extension: str = "") -> pd.DataFrame:
-    """
-    Load a dataframe from a file, agnostic to whether it is a parquet or a csv. The extension
-    can be provided as an argument or it is inferred.
-    
-    Args:
-        fname: The filename (str).
-        extension: Optional argument. Must either be 'csv' or 'parquet'. Default value is an empty string.
-
-    Returns:
-        A pandas DataFrame of the data that was in the parquet or csv file.
-
-    Raises:
-        NotImplementedError: If an invalid file extension is given.
-        FileNotFoundError: If the file cannot be found; likely due to fname typo.
-    """
-    fname = str(fname)
-    if extension:  # Empty strings are falsy in python
-        fname = f"{fname}.{extension}"
-    extension = fname.split(".")[-1]
-    if extension == "csv":
-        # The converter prevents e.g leading geoid (0600) to be converted as int; and works when the column is absent
-        df = pd.read_csv(fname, converters={"subpop": lambda x: str(x)}, skipinitialspace=True)
-    elif extension == "parquet":
-        df = pa.parquet.read_table(fname).to_pandas()
-    else:
-        raise NotImplementedError(f"Invalid extension {extension}. Must be 'csv' or 'parquet'")
-    return df
-
-
-=======
->>>>>>> 040420b2
 def add_method(cls):
     """
     Decorator to add a method to a class.
@@ -375,29 +315,14 @@
         raise ValueError(f"expected numeric or string expression [got: {value}]")
 
 
-<<<<<<< HEAD
-def get_truncated_normal(*, mean=0, sd=1, a=0, b=10):
-    """
-    Returns the truncated normal distribution.
-
-    Args: Must be assigned with keyword.
-        mean: Mean. Default value is 0.
-        sd: Standard deviation. Default value is 1.
-        a: Starting value. Default value is 0.
-        b: Ending value. Default value is 10.
-    
-    Returns:
-        A frozen random variable object holding the fixed given parameters.
-    """
-=======
 def get_truncated_normal(
     mean: float | int = 0,
     sd: float | int = 1,
     a: float | int = 0,
     b: float | int = 10,
 ) -> scipy.stats._distn_infrastructure.rv_frozen:
-    """Returns a truncated normal distribution.
->>>>>>> 040420b2
+    """
+    Returns a truncated normal distribution.
 
     This function constructs a truncated normal distribution with the specified
     mean, standard deviation, and bounds. The truncated normal distribution is
@@ -431,22 +356,9 @@
         meanlog: The log of the mean of the log normal distribution.
         sdlog: The log of the standard deviation of the log normal distribution.
 
-<<<<<<< HEAD
-def get_log_normal(meanlog, sdlog):
-    """
-    Returns the log normal distribution.
-
-    Args:
-        meanlog: Mean.
-        sdlog: Standard deviation.
-    
-    Returns:
-        A frozen random variable object holding the fixed given parameters.
-=======
     Returns:
         rv_frozen: A frozen instance of the log normal distribution with the
         specified parameters.
->>>>>>> 040420b2
     """
     return scipy.stats.lognorm(s=sdlog, scale=np.exp(meanlog), loc=0)
 
@@ -510,42 +422,6 @@
         return functools.partial(np.random.uniform, self.as_evaled_expression(), self.as_evaled_expression(),)
 
 
-<<<<<<< HEAD
-def list_filenames(folder: str = ".", filters: list = []) -> list:
-    """
-    Returns the list of all filenames and paths in the provided folders.
-    If filters [list] is provided, then only the files that contains each of the
-    substrings in filter will be returned. Example to get all hosp file:
-    ```
-        gempyor.utils.list_filenames(folder="model_output/", filters=["hosp"])
-    ```
-        and be sure we only get parquet:
-    ```
-        gempyor.utils.list_filenames(folder="model_output/", filters=["hosp" , ".parquet"])
-    ```
-
-    Args:
-        folder: A path to the folder containing files (str). Default value is ".". 
-        filters: A list of substrings to filter the filenames. Default value is an empty list.
-
-    Returns:
-        fn_list: A list of filenames.
-    """
-    from pathlib import Path
-
-    fn_list = []
-    for f in Path(str(folder)).rglob(f"*"):
-        if f.is_file():  # not a folder
-            f = str(f)
-            if not filters:
-                fn_list.append(f)
-            else:
-                if all(c in f for c in filters):
-                    fn_list.append(str(f))
-                else:
-                    pass
-    return fn_list
-=======
 def list_filenames(
     folder: str | bytes | os.PathLike = ".",
     filters: str | list[str] = [],
@@ -572,7 +448,6 @@
             filters=["hosp", ".parquet"],
         )
         ```
->>>>>>> 040420b2
 
     Args:
         folder: The directory to search for files. Defaults to the current directory.
