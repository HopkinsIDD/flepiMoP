"""Representations of distributions used for modifiers, likelihoods, etc."""

__all__: tuple[str, ...] = (
    "BetaDistribution",
    "BinomialDistribution",
    "Distribution",
    "DistributionABC",
    "FixedDistribution",
    "GammaDistribution",
    "LognormalDistribution",
    "NormalDistribution",
    "PoissonDistribution",
    "TruncatedNormalDistribution",
    "UniformDistribution",
    "WeibullDistribution",
)


import confuse
from abc import ABC, abstractmethod
from math import isclose
from typing import Annotated, Literal

import numpy as np
from numpy.random import Generator
import numpy.typing as npt
from pydantic import BaseModel, PrivateAttr, Field, TypeAdapter, model_validator
from scipy.stats import truncnorm

from ._pydantic_ext import EvaledFloat, EvaledInt


class DistributionABC(ABC, BaseModel):
    """Base class for distributions used in modifiers, likelihoods, etc."""

    distribution: str
    allow_edge_cases: bool = False

    _rng: Generator = PrivateAttr(default_factory=np.random.default_rng)

    def sample(
        self, size: int | tuple[int, ...] = 1, rng: Generator | None = None
    ) -> npt.NDArray[np.float64 | np.int64]:
        """
        Draw random sample(s) from the distribution.

        Args:
            size: The desired output size of samples to be drawn.
            rng: A NumPy random number generator instance used for sampling.

        Returns:
            A NumPy array of either floats/ints (depending on distribution)
            drawn from the distribution with shape `size`.
        """
        rng = rng if rng is not None else self._rng
        return self._sample_from_generator(size=size, rng=rng)
    
    def __call__(self) -> float | int:
        """A shortcut for `self.sample(size=1)`."""
        return self.sample(size=1).item()

    def __call__(self) -> float | int:
        """A shortcut for `self.sample(size=1)`."""
        return self.sample(size=1).item()

    @abstractmethod
    def _sample_from_generator(
        self, size: int | tuple[int, ...], rng: Generator
    ) -> npt.NDArray[np.float64 | np.int64]:
        """
        Distribution-specific sampling logic.

        Args:
            size: The desired output size of samples to be drawn.
            rng: A NumPy random number generator instance used for sampling.
        """
        raise NotImplementedError


class FixedDistribution(DistributionABC):
    """
    Represents a fixed distribution that always returns the same value.

    Examples:
        >>> from gempyor.distributions import FixedDistribution
        >>> dist = FixedDistribution(value=1.23)
        >>> dist.sample()
        array([1.23])
        >>> dist.sample(size=(3, 5))
        array([[1.23, 1.23, 1.23, 1.23, 1.23],
               [1.23, 1.23, 1.23, 1.23, 1.23],
               [1.23, 1.23, 1.23, 1.23, 1.23]])
    """

    distribution: Literal["fixed"] = "fixed"
    value: EvaledFloat

    def _sample_from_generator(
        self, size: int | tuple[int, ...], rng: Generator
    ) -> npt.NDArray[np.float64]:
        """Sampling logic for fixed distributions."""
        return np.full(size, self.value)


class NormalDistribution(DistributionABC):
    """
    Represents a normal distribution.

    Examples:
        >>> import numpy as np
        >>> from gempyor.distributions import NormalDistribution
        >>> rng = np.random.default_rng(42)
        >>> dist = NormalDistribution(mu=2.3, sigma=4.5)
        >>> dist
        NormalDistribution(distribution='norm', mu=2.3, sigma=4.5)
        >>> dist.sample(rng=rng)
        array([3.67122686])
        >>> dist.sample(size=(3, 5), rng=rng)
        array([[-2.37992848,  5.67703038,  6.53254122, -6.47965835, -3.55980778],
               [ 2.87528181,  0.87690833,  2.22439479, -1.53869767,  6.25729089],
               [ 5.80006371,  2.59713814,  7.37258543,  4.40379204, -1.56681608]])
    """

    distribution: Literal["norm"] = "norm"
    mu: EvaledFloat
    sigma: EvaledFloat = Field(..., gt=0)

    def _sample_from_generator(
        self, size: int | tuple[int, ...], rng: Generator
    ) -> npt.NDArray[np.float64]:
        """Sampling logic for normal distributions."""
        return rng.normal(loc=self.mu, scale=self.sigma, size=size)


class UniformDistribution(DistributionABC):
    """
    Represents a uniform distribution.

    Examples:
        >>> import numpy as np
        >>> from gempyor.distributions import UniformDistribution
        >>> rng = np.random.default_rng(42)
        >>> dist = UniformDistribution(low=-0.5, high=1.5)
        >>> dist
        UniformDistribution(distribution='uniform', low=-0.5, high=1.5)
        >>> dist.sample(rng=rng)
        array([1.0479121])
        >>> dist.sample(size=(3, 5), rng=rng)
        array([[ 0.37775688,  1.21719584,  0.89473606, -0.3116453 ,  1.4512447 ],
               [ 1.0222794 ,  1.07212861, -0.24377273,  0.40077188,  0.24159605],
               [ 1.35352998,  0.78773024,  1.14552323,  0.3868284 , -0.04552256]])
        >>> # With `low == high` and `allow_edge_cases=True`, all samples == `low`.
        >>> dist_edge = UniformDistribution(low=5.0, high=5.0, allow_edge_cases=True)
        >>> dist_edge.sample(size=5)
        array([5., 5., 5., 5., 5.])
        >>> # Without `allow_edge_cases` set to True, it fails by default when `low == high`.
        >>> UniformDistribution(low=5.0, high=5.0)
        Traceback (most recent call last):
            ...
        pydantic_core._pydantic_core.ValidationError: 1 validation error for UniformDistribution
          Value error, Upper bound `high`, 5.0, must be > to lower bound `low`, 5.0. [type=value_error, ...
    """

    distribution: Literal["uniform"] = "uniform"
    low: EvaledFloat
    high: EvaledFloat

    def _sample_from_generator(
        self, size: int | tuple[int, ...], rng: Generator
    ) -> npt.NDArray[np.float64]:
        """Sampling logic for uniform distributions."""
        return rng.uniform(low=self.low, high=self.high, size=size)

    @model_validator(mode="after")
    def _validate_bounds(self) -> "UniformDistribution":
        """Validate bounds based on whether or not edge cases are allowed."""
        if self.high < self.low or (
            not self.allow_edge_cases and isclose(self.high, self.low)
        ):
            op = ">=" if self.allow_edge_cases else ">"
            raise ValueError(
                f"Upper bound `high`, {self.high}, must be {op} to lower bound `low`, {self.low}."
            )
        return self


class LognormalDistribution(DistributionABC):
    """
    Represents a Lognormal distribution.

    Examples:
        >>> import numpy as np
        >>> from gempyor.distributions import LognormalDistribution
        >>> rng = np.random.default_rng(42)
        >>> dist = LognormalDistribution(meanlog=0.0, sdlog=1.0)
        >>> dist
        LognormalDistribution(distribution='lognorm', meanlog=0.0, sdlog=1.0)
        >>> dist.sample(rng=rng)
        array([1.35624124])
        >>> dist.sample(size=(3, 5), rng=rng)
        array([[0.3534603 , 2.11795541, 2.56142749, 0.14212687, 0.27193845],
               [1.13637163, 0.72888261, 0.98333919, 0.42611589, 2.40944872],
               [2.17666075, 1.06825951, 3.08712799, 1.59601411, 0.42346159]])
    """

    distribution: Literal["lognorm"] = "lognorm"
    meanlog: EvaledFloat
    sdlog: EvaledFloat = Field(..., gt=0)

    def _sample_from_generator(
        self, size: int | tuple[int, ...], rng: Generator
    ) -> npt.NDArray[np.float64]:
        """Sampling logic for lognormal distributions."""
        return rng.lognormal(mean=self.meanlog, sigma=self.sdlog, size=size)


class TruncatedNormalDistribution(DistributionABC):
    # pylint: disable=line-too-long
    """
    Represents a truncated normal distribution.

    Examples:
        >>> import numpy as np
        >>> from gempyor.distributions import TruncatedNormalDistribution
        >>> rng = np.random.default_rng(42)
        >>> dist = TruncatedNormalDistribution(mean=1.0, sd=1.0, a=0.0, b=10.0)
        >>> dist
        TruncatedNormalDistribution(distribution='truncnorm', mean=1.0, sd=1.0, a=0.0, b=10.0)
        >>> dist.sample(rng=rng)
        array([1.87722989])
        >>> dist.sample(size=(3, 5), rng=rng)
        array([[1.07000038, 2.18016199, 1.66002835, 0.28689654, 3.04332767],
               [1.83818339, 1.9153892 , 0.37639339, 1.09435167, 0.92629918],
               [2.54134935, 1.52545861, 2.04022114, 1.07959285, 0.6142512 ]])
        >>> # With `a == b` and `allow_edge_cases=True`, all samples == `a`.
        >>> dist_edge = TruncatedNormalDistribution(mean=5.0, sd=2.0, a=7.0, b=7.0, allow_edge_cases=True)
        >>> dist_edge.sample(size=5)
        array([7., 7., 7., 7., 7.])
        >>> # Withoug `allow_edge_cases` set to True, it fails by default when `a == b`.
        >>> TruncatedNormalDistribution(mean=5.0, sd=2.0, a=7.0, b=7.0)
        Traceback (most recent call last):
            ...
        pydantic_core._pydantic_core.ValidationError: 1 validation error for TruncatedNormalDistribution
          Value error, Upper bound `b`, 7.0, must be > to lower bound `a`, 7.0. [type=value_error, ...
    """
    # pylint: enable=line-too-long

    distribution: Literal["truncnorm"] = "truncnorm"
    mean: EvaledFloat
    sd: EvaledFloat = Field(..., gt=0)
    a: EvaledFloat
    b: EvaledFloat

    def _sample_from_generator(
        self, size: int | tuple[int, ...], rng: Generator
    ) -> npt.NDArray[np.float64]:
        """Sampling logic for truncated normal distributions."""
        if (
            isclose(self.a, self.b) and self.allow_edge_cases
        ):  # use this logic b/c scipy.truncnorm doesn't support equal bounds
            return np.full(size, self.a)

        lower = (self.a - self.mean) / self.sd
        upper = (self.b - self.mean) / self.sd
        return truncnorm.rvs(
            a=lower,
            b=upper,
            loc=self.mean,
            scale=self.sd,
            size=size,
            random_state=rng,
        )

    @model_validator(mode="after")
    def _validate_bounds(self) -> "TruncatedNormalDistribution":
        """Validate bounds based on whether or not edge cases are allowed.."""
        if self.b < self.a or (not self.allow_edge_cases and isclose(self.a, self.b)):
            op = ">=" if self.allow_edge_cases else ">"
            raise ValueError(
                f"Upper bound `b`, {self.b}, must be {op} to lower bound `a`, {self.a}."
            )
        return self


class PoissonDistribution(DistributionABC):
    """
    Represents a Poisson distribution.

    Examples:
        >>> import numpy as np
        >>> from gempyor.distributions import PoissonDistribution
        >>> rng = np.random.default_rng(42)
        >>> dist = PoissonDistribution(lam=3.0)
        >>> dist
        PoissonDistribution(distribution='poisson', lam=3.0)
        >>> dist.sample(rng=rng)
        array([4])
        >>> dist.sample(size=(3, 5), rng=rng)
        array([[4, 5, 1, 7, 1],
               [4, 2, 2, 5, 4],
               [1, 6, 2, 5, 0]])
        >>> # With `lam=0` and `allow_edge_cases=True`, all samples will be 0.
        >>> dist_edge = PoissonDistribution(lam=0.0, allow_edge_cases=True)
        >>> dist_edge.sample(size=5)
        array([0, 0, 0, 0, 0])
        >>> # Without `allow_edge_cases` explicitly set to True, it fails by default.
        >>> PoissonDistribution(lam=0.0)
        Traceback (most recent call last):
            ...
        pydantic_core._pydantic_core.ValidationError: 1 validation error for PoissonDistribution
          Value error, Input for `lam` cannot be zero when `allow_edge_cases` is `False`. [type=value_error, ...
    """

    distribution: Literal["poisson"] = "poisson"
    lam: EvaledFloat = Field(..., ge=0.0)

    def _sample_from_generator(
        self, size: int | tuple[int, ...], rng: Generator
    ) -> npt.NDArray[np.int64]:
        """Sampling logic for Poisson distributions."""
        return rng.poisson(lam=self.lam, size=size)

    @model_validator(mode="after")
    def _validate_lambda(self) -> "PoissonDistribution":
        if not self.allow_edge_cases and isclose(self.lam, 0.0):
            raise ValueError(
                "Input for `lam` cannot be zero when `allow_edge_cases` is `False`."
            )
        return self


class BinomialDistribution(DistributionABC):
    """
    Represents a binomial distribution.

    Examples:
        >>> import numpy as np
        >>> from gempyor.distributions import BinomialDistribution
        >>> rng = np.random.default_rng(42)
        >>> dist = BinomialDistribution(n=10, p=0.5)
        >>> dist
        BinomialDistribution(distribution='binomial', n=10, p=0.5)
        >>> dist.sample(rng=rng)
        array([6])
        >>> dist.sample(size=(3, 5), rng=rng)
        array([[5, 7, 6, 3, 8],
               [6, 6, 3, 5, 4],
               [7, 6, 6, 5, 4]])
        >>> # It succeeds with `p=0` or `p=1` when `allow_edge_cases=True`.
        >>> dist_edge = BinomialDistribution(n=10, p=1.0, allow_edge_cases=True)
        >>> dist_edge.sample(size=5)
        array([10, 10, 10, 10, 10])
        >>> # Without `allow_edge_cases` set to True, it fails by default when `p=0` or `p=1`.
        >>> BinomialDistribution(n=10, p=0.0)
        Traceback (most recent call last):
            ...
        pydantic_core._pydantic_core.ValidationError: 1 validation error for BinomialDistribution
          Value error, `p` cannot be 0 or 1 when `allow_edge_cases` is `False`. [type=value_error, ...
    """

    distribution: Literal["binomial"] = "binomial"
    n: EvaledInt = Field(..., ge=0)
    p: EvaledFloat = Field(..., ge=0.0, le=1.0)

    def _sample_from_generator(
        self, size: int | tuple[int, ...], rng: Generator
    ) -> npt.NDArray[np.int64]:
        """Sampling logic for binomial distributions."""
        return rng.binomial(n=self.n, p=self.p, size=size)

    @model_validator(mode="after")
    def _validate_params(self) -> "BinomialDistribution":
        """Validate params based on whether or not edge cases are allowed."""
        if not self.allow_edge_cases:
            if self.n == 0:
                raise ValueError(
                    "Input for `n` cannot be zero when `allow_edge_cases` is `False`."
                )
            if isclose(self.p, 0.0) or isclose(self.p, 1.0):
                raise ValueError(
                    "Input for `p` cannot be 0 or 1 when `allow_edge_cases` is `False`."
                )
        return self


class GammaDistribution(DistributionABC):
    """
    Represents a gamma distribution.

    Examples:
        >>> import numpy as np
        >>> from gempyor.distributions import GammaDistribution
        >>> rng = np.random.default_rng(42)
        >>> dist = GammaDistribution(shape=2.0, scale=1.5)
        >>> dist
        GammaDistribution(distribution='gamma', shape=2.0, scale=1.5)
        >>> dist.sample(rng=rng)
        array([2.78453141])
        >>> dist.sample(size=(3, 5), rng=rng)
        array([[1.0116844 , 5.1632733 , 6.51682397, 0.49053229, 0.82522731],
               [2.45524838, 1.4870423 , 1.95460596, 0.94191942, 5.92679803],
               [5.08819234, 2.21976694, 7.82570081, 3.42761858, 1.1070266 ]])
    """

    distribution: Literal["gamma"] = "gamma"
    shape: EvaledFloat = Field(..., gt=0)
    scale: EvaledFloat = Field(..., gt=0)

    def _sample_from_generator(
        self, size: int | tuple[int, ...], rng: Generator
    ) -> npt.NDArray[np.float64]:
        """Sampling logic for Gamma distributions."""
        return rng.gamma(shape=self.shape, scale=self.scale, size=size)


class WeibullDistribution(DistributionABC):
    """
    Represents a weibull distribution.

    Examples:
        >>> import numpy as np
        >>> from gempyor.distributions import WeibullDistribution
        >>> rng = np.random.default_rng(42)
        >>> dist = WeibullDistribution(shape=2.5, scale=5.0)
        >>> dist
        WeibullDistribution(distribution='weibull', shape=2.5, scale=5.0)
        >>> dist.sample(rng=rng)
        array([5.18664161])
        >>> dist.sample(size=(3, 5), rng=rng)
        array([[4.09267151, 6.25764353, 6.57560416, 2.72348545, 3.73147743],
               [5.08637841, 4.63044996, 4.96639599, 3.99658252, 6.42564251],
               [6.29525049, 5.03450379, 6.88371131, 5.65602432, 3.99307222]])
    """

    distribution: Literal["weibull"] = "weibull"
    shape: EvaledFloat = Field(..., gt=0)
    scale: EvaledFloat = Field(..., gt=0)

    def _sample_from_generator(
        self, size: int | tuple[int, ...], rng: Generator
    ) -> npt.NDArray[np.float64]:
        """Sampling logic for Weibull distributions."""
        # Multiply by scale b/c rng.weibull assumes standard weibull dist (scale of 1)
        return self.scale * rng.weibull(a=self.shape, size=size)


class BetaDistribution(DistributionABC):
    """
    Represents a beta distribution.

    Examples:
        >>> import numpy as np
        >>> from gempyor.distributions import BetaDistribution
        >>> rng = np.random.default_rng(42)
        >>> dist = BetaDistribution(alpha=2.0, beta=5.0)
        >>> dist
        BetaDistribution(distribution='beta', alpha=2.0, beta=5.0)
        >>> dist.sample(rng=rng)
        array([0.31153835])
        >>> dist.sample(size=(3, 5), rng=rng)
        array([[0.18343469, 0.43545995, 0.48512838, 0.08625927, 0.22223849],
               [0.34020943, 0.28014294, 0.3069152 , 0.201726  , 0.4729195 ],
               [0.44331908, 0.32357912, 0.5282496 , 0.38318282, 0.20141687]])
    """

    distribution: Literal["beta"] = "beta"
    alpha: EvaledFloat = Field(..., gt=0)
    beta: EvaledFloat = Field(..., gt=0)

    def _sample_from_generator(
        self, size: int | tuple[int, ...], rng: Generator
    ) -> npt.NDArray[np.float64]:
        """Sampling logic for beta distributions."""
        return rng.beta(a=self.alpha, b=self.beta, size=size)


Distribution = Annotated[
    BetaDistribution
    | BinomialDistribution
    | FixedDistribution
    | GammaDistribution
    | LognormalDistribution
    | NormalDistribution
    | PoissonDistribution
    | TruncatedNormalDistribution
    | UniformDistribution
    | WeibullDistribution,
    Field(discriminator="distribution"),
]

DISTRIBUTION_ADAPTER = TypeAdapter(Distribution)


def build_distribution_from_confuse_config(config: confuse.ConfigView) -> Distribution:
    """
    Creates a Distribution object from a `confuse.ConfigView`.

    Handles the case where the value is a simple number or string,
    interpreting it as a 'fixed' distribution.

    Args:
        config: A `confuse.ConfigView` for a single parameter.

    Returns:
        A Distribution object.
    """
<<<<<<< HEAD
    # previously: conf = param_config["value"].get()
    conf = param_config.get()
=======
    conf = config.get()
>>>>>>> 45f857f4
    if isinstance(conf, float | int | str):
        conf = {"distribution": "fixed", "value": conf}
    return DISTRIBUTION_ADAPTER.validate_python(conf)<|MERGE_RESOLUTION|>--- conflicted
+++ resolved
@@ -504,12 +504,7 @@
     Returns:
         A Distribution object.
     """
-<<<<<<< HEAD
-    # previously: conf = param_config["value"].get()
-    conf = param_config.get()
-=======
     conf = config.get()
->>>>>>> 45f857f4
     if isinstance(conf, float | int | str):
         conf = {"distribution": "fixed", "value": conf}
     return DISTRIBUTION_ADAPTER.validate_python(conf)