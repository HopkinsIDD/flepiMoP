--- conflicted
+++ resolved
@@ -36,29 +36,6 @@
         """
         # identify spatial group
         affected_subpops = set(subpops)
-<<<<<<< HEAD
-        if (
-            parameter_config["subpop"].exists()
-            and parameter_config["subpop"].get() != "all"
-        ):
-            affected_subpops = {str(n.get()) for n in parameter_config["subpop"]}
-        spatial_groups = NPI.helpers.get_spatial_groups(
-            parameter_config, list(affected_subpops)
-        )
-
-        # ungrouped subpop (all affected subpop by default) have one parameter per subpop
-        if spatial_groups["ungrouped"]:
-            for sp in spatial_groups["ungrouped"]:
-                self.add_single_parameter(
-                    ptype=ptype,
-                    pname=pname,
-                    subpop=sp,
-                    pdist=parameter_config["value"].as_random_distribution(),
-                    lb=parameter_config["value"]["a"].get(),
-                    ub=parameter_config["value"]["b"].get(),
-                )
-=======
->>>>>>> ab869126
 
         if  parameter_config["method"].get() == "SinglePeriodModifier":
             if parameter_config["subpop"].exists() and parameter_config["subpop"].get() != "all":
