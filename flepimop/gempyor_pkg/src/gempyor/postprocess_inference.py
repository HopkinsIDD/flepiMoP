--- conflicted
+++ resolved
@@ -115,44 +115,7 @@
             pdf.savefig(fig)
             plt.close(fig)
 
-<<<<<<< HEAD
-
-def plot_fit(modinf: ModelInfo, loss):
-    subpop_names = modinf.subpop_struct.subpop_names
-    fig, axes = plt.subplots(
-        len(subpop_names),
-        len(loss.statistics),
-        figsize=(3 * len(loss.statistics), 3 * len(subpop_names)),
-        sharex=True,
-    )
-    for j, subpop in enumerate(modinf.subpop_struct.subpop_names):
-        gt_s = loss.gt[loss.gt["subpop"] == subpop].sort_index()
-        first_date = max(gt_s.index.min(), results[0].index.min())
-        last_date = min(gt_s.index.max(), results[0].index.max())
-        gt_s = (
-            gt_s.loc[first_date:last_date].drop(["subpop"], axis=1).resample("W-SAT").sum()
-        )
-
-        for i, (stat_name, stat) in enumerate(loss.statistics.items()):
-            ax = axes[j, i]
-
-            ax.plot(gt_s[stat.data_var], color="k", marker=".", lw=1)
-            for model_df in results:
-                model_df_s = (
-                    model_df[model_df["subpop"] == subpop]
-                    .drop(["subpop"], axis=1)
-                    .loc[first_date:last_date]
-                    .resample("W-SAT")
-                    .sum()
-                )  # todo sub subpop here
-                ax.plot(model_df_s[stat.sim_var], lw=0.9, alpha=0.5)
-            # if True:
-            #        init_df_s = outcomes_df_ref[model_df["subpop"]==subpop].drop(["subpop","time"],axis=1).loc[min(gt_s.index):max(gt_s.index)].resample("W-SAT").sum() # todo sub subpop here
-            ax.set_title(f"{stat_name}, {subpop}")
-    fig.tight_layout()
-    plt.savefig(f"{run_id}_results.pdf")
-=======
-def plot_fit(modinf, loss, list_of_df, save_to, apply_transforms=True, plot_projections=False):
+def plot_fit(modinf: ModelInfo, loss, list_of_df, save_to, apply_transforms=True, plot_projections=False):
     with PdfPages(f"{save_to}") as pdf:
             d = pdf.infodict()
             d["Title"] = "FlepiMoP Inference Fit"
@@ -199,5 +162,4 @@
                 fig.autofmt_xdate()
                 fig.tight_layout()
                 pdf.savefig(fig)
-                plt.close(fig)
->>>>>>> ab869126
+                plt.close(fig)