--- conflicted
+++ resolved
@@ -200,21 +200,7 @@
             print(f"Test run failed, logloss with the same parameters is different: {lliks[0]} != {lliks[1]} ❌")
             print("This means that there is config variability not captured in the emcee fits")
             return
-<<<<<<< HEAD
-    else:
-        print(f"writing to {filename}")
-
-    # TODO here for resume
-    if resume or resume_location is not None:
-        print(
-            "Doing a resume, this only work with the same number of slot and parameters right now"
-        )
-        p0 = None
-        if resume_location is not None:
-            backend = emcee.backends.HDFBackend(resume_location)
-=======
             # TODO THIS Test in fact does nnot work.
->>>>>>> ab869126
         else:
             print(f"Test run done, logloss with same parameters: {lliks[0]}=={lliks[1]} ✅ ")
         #assert lliks[1] != lliks[2], "Test run failed, logloss with different parameters is the same, perturbation are not taken into account"        
@@ -281,14 +267,7 @@
     # plotting the chain
     sampler = emcee.backends.HDFBackend(filename, read_only=True)
     gempyor.postprocess_inference.plot_chains(
-<<<<<<< HEAD
-        inferpar=gempyor_inference.inferpar,
-        sampler_output=sampler,
-        sampled_slots=None,
-        save_to=f"{run_id}_chains.pdf",
-=======
         inferpar=gempyor_inference.inferpar, chains = sampler.get_chain(), llik = sampler.get_log_prob(), sampled_slots=None, save_to=f"{run_id}_chains.pdf"
->>>>>>> ab869126
     )
     print("EMCEE Run done, doing sampling")
 
