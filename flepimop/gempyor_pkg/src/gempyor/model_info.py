<<<<<<< HEAD
"""
model_info.py

Defines the `ModelInfo` class (and associated methods), used for setting up and 
managing the configuration of a simulation. The primary focuses of a `ModelInfo` object
are parsing and validating config details (including time frames, subpop info, 
model parameters, outcomes) and file handling for input and output data. 
This submodule is intended to serve as a foundational part of flepiMoP's 
infrastructure for conducting simulations and storing results.

Classes:
    TimeSetup:
    ModelInfo:
"""

=======
import datetime
import logging
import os
import pathlib

import confuse
import numba as nb
import numpy as np
import numpy.typing as npt
>>>>>>> 320188f7
import pandas as pd

from . import (
    seeding,
    subpopulation_structure,
    parameters,
    compartments,
    file_paths,
    initial_conditions,
)
from .utils import read_df, write_df


logger = logging.getLogger(__name__)


class TimeSetup:
    """
    Handles the simulation time frame based on config info.

    `TimeSetup` reads the start and end dates from the config, validates the time frame,
    and calculates the number of days in the simulation. It also establishes a
    pd.DatetimeIndex for the entire simulation period.

    Args:
        config: A config object.


    Attributes:
        ti (datetime.date): Start date of simulation.
        tf (datetime.date): End date of simulation.
        n_days (int): Total number of days in the simulation time frame.
        dates (pd.DatetimeIndex): A sequence of dates spanning the simulation time frame (inclusive of the start and end dates).
    """

    def __init__(self, config: confuse.ConfigView):
        self.ti = config["start_date"].as_date()
        self.tf = config["end_date"].as_date()
        if self.tf <= self.ti:
            raise ValueError(
                f"Final time ('{self.tf}') is less than or equal to initial time ('{self.ti}')."
            )
        self.n_days = (self.tf - self.ti).days + 1
        self.dates = pd.date_range(start=self.ti, end=self.tf, freq="D")


class ModelInfo:
    """
    Parse config file and manage file input/output.

    Non-optional Arg:
        config: Config object.
    Optional Args:
        nslots: Number of slots for MCMC (default is 1).
        write_csv: Whether to write results to CSV files (default is False).
        write_parquet: Whether to write results to parquet files (default is False). **
        first_sim_index : Index of first simulation (default is 1).
        stoch_traj_flag: Whether to run the model stochastically (default is False). **
        seir_modifiers_scenario: SEIR modifier.
        outcome_modifiers_scenario: Outcomes modifier.
        setup_name: Name of setup (to override config, if applicable).
        path_prefix: Prefix to paths where simulation data files are stored.
        in_run_id: ID for input run (generated if not specified).
        out_run_id: ID for outputr run (generated if not specified).
        in_prefix: Path prefix for input directory.
        out_prefix: Path prefix for output directory.
        inference_filename_prefix: Path prefix for inference files directory.
        inference_filepath_suffix: Path suffix for inference files directory.
        config_filepath: Path to configuration file.
    All optional args are inherited as attributes.

    Additional Attributes:
        time_setup: `TimeSetup` object (start/end dates of simulation, as pd.DatetimeIndex).
        ti: Initial time (time start).
        tf: Final time (fime finish).
        n_days: Number of days in simulation.
        dates: pd.DatetimeIndex sequence of dates that span simulation.
        subpop_struct: `SubpopulationStructure` object (info about subpops).
        nsubpops: Number of subpopulations in simulation.
        subpop_pop: NumPy array containing population of each subpop.
        mobility: Matrix with values representing movement of people between subpops.
        seir_config: SEIR configuration info, if relevant for simulation.
        seir_modifiers_library: Modifiers for SEIR model, if relevant for simulation.
        seeding_config: Seeding config, if relevant.
        parameters: `Parameter` object containing information about parameters.
        seeding: Seeding configuration information, if relevant.
        initial_conditions: Initial condition information for simulation.
        npi_config_seir: Non-pharmaceutical intervention configurations for SEIR, if relevant.
        compartments: `Compartments` object contianing information about compartments.
        outcomes_config: Outcomes configurations, if relevant.
        npi_config_outcomes: Non-pharmaceutical intervention outcome configurations, if relevant.

    Raises:
        ValueError:
            If provided configuration information is incompatible with expectations.
        ValueError:
            If non-existent sections are referenced.
        NotImplementedError:
            If an unimplemented feature is referenced.

    Config sections:
    ```
        subpop_setup                  # Always required
        compartments                  # Required if running seir
        parameters                    # required if running seir
        seir                          # Required if running seir
        initial_conditions            # One of seeding or initial_conditions is required when running seir
        seeding                       # One of seeding or initial_conditions is required when running seir
        outcomes                      # Required if running outcomes
        seir_modifiers                # Not required. If exists, every modifier will be applied to seir parameters
        outcomes_modifiers            # Not required. If exists, every modifier will be applied to outcomes
        inference                     # Required if running inference
    ```
    """

    def __init__(
        self,
        *,
        config,
        nslots=1,
        seir_modifiers_scenario=None,
        outcome_modifiers_scenario=None,
        path_prefix="",
        write_csv=False,
        write_parquet=False,
        first_sim_index=1,
        in_run_id=None,
        in_prefix=None,
        out_run_id=None,
        out_prefix=None,
        stoch_traj_flag=False,
        inference_filename_prefix="",
        inference_filepath_suffix="",
        setup_name=None,  # override config setup_name
        config_filepath="",
    ):
        self.nslots = nslots
        self.write_csv = write_csv
        self.write_parquet = write_parquet
        self.first_sim_index = first_sim_index
        self.stoch_traj_flag = stoch_traj_flag

        self.seir_modifiers_scenario = seir_modifiers_scenario
        self.outcome_modifiers_scenario = outcome_modifiers_scenario

        # Auto-detect old config
        if config["interventions"].exists():
            raise ValueError(
                "This config has an intervention section, which is only compatible with a previous version (v1.1) of flepiMoP. "
            )

        # 1. Create a setup name that contains every scenario.
        if setup_name is None:
            self.setup_name = config["name"].get()
            if self.seir_modifiers_scenario is not None:
                self.setup_name += "_" + str(self.seir_modifiers_scenario)
            if self.outcome_modifiers_scenario is not None:
                self.setup_name += "_" + str(self.outcome_modifiers_scenario)
        else:
            self.setup_name = setup_name

        # 2. What about time:
        # Maybe group time_setup and subpop_struct into one argument for classes
        # make the import object first level attributes
        self.time_setup = TimeSetup(config)
        self.ti = self.time_setup.ti
        self.tf = self.time_setup.tf
        self.n_days = self.time_setup.n_days
        self.dates = self.time_setup.dates

        # 3. What about subpopulations
        subpop_config = config["subpop_setup"]
        if "data_path" in config:
            raise ValueError(
                "The config has a `data_path` section. This is no longer supported."
            )
        self.path_prefix = pathlib.Path(path_prefix)

        self.subpop_struct = subpopulation_structure.SubpopulationStructure(
            setup_name=config["setup_name"].get(),
            subpop_config=subpop_config,
            path_prefix=self.path_prefix,
        )
        self.nsubpops = self.subpop_struct.nsubpops
        self.subpop_pop = self.subpop_struct.subpop_pop
        self.mobility = self.subpop_struct.mobility

        # 4. the SEIR structure
        self.seir_config = None
        self.seir_modifiers_library = None
        if config["seir"].exists():
            self.seir_config = config["seir"]
            self.parameters_config = config["seir"]["parameters"]
            self.initial_conditions_config = (
                config["initial_conditions"]
                if config["initial_conditions"].exists()
                else None
            )
            self.seeding_config = config["seeding"] if config["seeding"].exists() else None

            if self.seeding_config is None and self.initial_conditions_config is None:
                logging.critical(
                    "The config has a seir: section but no initial_conditions: nor seeding: sections. At least one of them is needed"
                )
                # raise ValueError("The config has a seir: section but no initial_conditions: nor seeding: sections. At least one of them is needed")

            # Think if we really want to hold this up.
            self.parameters = parameters.Parameters(
                parameter_config=self.parameters_config,
                ti=self.ti,
                tf=self.tf,
                subpop_names=self.subpop_struct.subpop_names,
                path_prefix=self.path_prefix,
            )
            self.seeding = seeding.SeedingFactory(
                config=self.seeding_config, path_prefix=self.path_prefix
            )
            self.initial_conditions = initial_conditions.InitialConditionsFactory(
                config=self.initial_conditions_config, path_prefix=self.path_prefix
            )

            # SEIR modifiers
            self.npi_config_seir = None
            if config["seir_modifiers"].exists():
                if config["seir_modifiers"]["scenarios"].exists():
                    self.npi_config_seir = config["seir_modifiers"]["modifiers"][
                        seir_modifiers_scenario
                    ]
                    self.seir_modifiers_library = config["seir_modifiers"][
                        "modifiers"
                    ].get()
                else:
                    self.seir_modifiers_library = config["seir_modifiers"][
                        "modifiers"
                    ].get()
                    raise NotImplementedError(
                        "This feature has not been implemented yet."
                    )  # TODO create a Stacked from all
            elif self.seir_modifiers_scenario is not None:
                raise ValueError(
                    "A `seir_modifiers_scenario` argument was provided to `ModelInfo` but there is no `seir_modifiers` section in the config."
                )
            else:
                logging.info("Running `ModelInfo` with seir but without SEIR Modifiers")

        elif self.seir_modifiers_scenario is not None:
            raise ValueError(
                "A `seir_modifiers_scenario` argument was provided to `ModelInfo` but there is no `seir` section in the config."
            )
        else:
            logging.critical("Running ModelInfo without SEIR")

        # really ugly references to the config globally here.
        self.compartments = (
            compartments.Compartments(
                seir_config=self.seir_config, compartments_config=config["compartments"]
            )
            if (config["compartments"].exists() and self.seir_config is not None)
            else None
        )

        # 5. Outcomes
        self.outcomes_config = config["outcomes"] if config["outcomes"].exists() else None
        self.npi_config_outcomes = None
        if self.outcomes_config is not None:
            if config["outcome_modifiers"].exists():
                if config["outcome_modifiers"]["scenarios"].exists():
                    self.npi_config_outcomes = config["outcome_modifiers"]["modifiers"][
                        self.outcome_modifiers_scenario
                    ]
                    self.outcome_modifiers_library = config["outcome_modifiers"][
                        "modifiers"
                    ].get()
                else:
                    self.outcome_modifiers_library = config["outcome_modifiers"][
                        "modifiers"
                    ].get()
                    raise NotImplementedError(
                        "This feature has not been implemented yet."
                    )  # TODO create a Stacked from all

            ## NEED TO IMPLEMENT THIS -- CURRENTLY CANNOT USE outcome modifiers
            elif self.outcome_modifiers_scenario is not None:
                if config["outcome_modifiers"].exists():
                    raise ValueError(
                        "A `outcome_modifiers_scenario` argument was provided to `ModelInfo` but there is no `outcome_modifiers` section in the config."
                    )
                else:
                    self.outcome_modifiers_scenario = None
            else:
                logging.info(
                    "Running `ModelInfo` with outcomes but without Outcomes Modifiers"
                )
        elif self.outcome_modifiers_scenario is not None:
            raise ValueError(
                "A `outcome_modifiers_scenario` argument was provided to `ModelInfo` but there is no `outcomes` section in the config."
            )
        else:
            logging.info("Running `ModelInfo` without outcomes.")

        # 6. Inputs and outputs
        if in_run_id is None:
            in_run_id = file_paths.run_id()
        self.in_run_id = in_run_id

        if out_run_id is None:
            out_run_id = in_run_id
        self.out_run_id = out_run_id

        if in_prefix is None:
            in_prefix = f"{self.setup_name}/{self.in_run_id}/"
        self.in_prefix = in_prefix
        if out_prefix is None:
            out_prefix = f"{self.setup_name}/{self.out_run_id}/"
        self.out_prefix = out_prefix

        # make the inference paths:
        self.inference_filename_prefix = inference_filename_prefix
        self.inference_filepath_suffix = inference_filepath_suffix

        if self.write_csv or self.write_parquet:
            self.timestamp = datetime.datetime.now().strftime("%Y%m%d-%H%M%S")
            ftypes = []
            if config["seir"].exists():
                ftypes.extend(["seir", "spar", "snpi"])
            if config["outcomes"].exists():
                ftypes.extend(["hosp", "hpar", "hnpi"])
            for ftype in ftypes:
                datadir = file_paths.create_dir_name(
                    run_id=self.out_run_id,
                    prefix=self.out_prefix,
                    ftype=ftype,
                    inference_filename_prefix=inference_filename_prefix,
                    inference_filepath_suffix=inference_filepath_suffix,
                )
                os.makedirs(datadir, exist_ok=True)

            if self.write_parquet and self.write_csv:
                print(
                    "Confused between reading .csv or parquet. Assuming input file is .parquet"
                )
            if self.write_parquet:
                self.extension = "parquet"
            elif self.write_csv:
                self.extension = "csv"

        self.config_filepath = config_filepath  # useful for plugins

    def get_input_filename(self, ftype: str, sim_id: int, extension_override: str = ""):
        return self.path_prefix / self.get_filename(
            ftype=ftype,
            sim_id=sim_id,
            input=True,
            extension_override=extension_override,
        )

    def get_output_filename(self, ftype: str, sim_id: int, extension_override: str = ""):
        return self.path_prefix / self.get_filename(
            ftype=ftype,
            sim_id=sim_id,
            input=False,
            extension_override=extension_override,
        )

    def get_filename(
        self, ftype: str, sim_id: int, input: bool, extension_override: str = ""
    ):
        return self.path_prefix / file_paths.create_file_name(
            run_id=self.in_run_id if input else self.out_run_id,
            prefix=self.in_prefix if input else self.out_prefix,
            index=sim_id + self.first_sim_index - 1,
            ftype=ftype,
            extension=extension_override if extension_override else self.extension,
            inference_filepath_suffix=self.inference_filepath_suffix,
            inference_filename_prefix=self.inference_filename_prefix,
        )

    def get_setup_name(self):
        return self.setup_name

    def read_simID(
        self, ftype: str, sim_id: int, input: bool = True, extension_override: str = ""
    ):
        fname = self.get_filename(
            ftype=ftype,
            sim_id=sim_id,
            input=input,
            extension_override=extension_override,
        )
        # print(f"Readings {fname}")
        return read_df(fname=fname)

    def write_simID(
        self,
        ftype: str,
        sim_id: int,
        df: pd.DataFrame,
        input: bool = False,
        extension_override: str = "",
    ):
        fname = self.get_filename(
            ftype=ftype,
            sim_id=sim_id,
            input=input,
            extension_override=extension_override,
        )
        # create the directory if it does exists:
        os.makedirs(os.path.dirname(fname), exist_ok=True)

        # print(f"Writing {fname}")
        write_df(
            fname=fname,
            df=df,
        )
        return fname

    def get_seeding_data(self, sim_id: int) -> tuple[nb.typed.Dict, npt.NDArray[np.number]]:
        """
        Pull the seeding data for the info represented by this model info instance.

        Args:
            sim_id: The simulation ID to pull seeding data for.

        Returns:
            A tuple containing the seeding data dictionary and the seeding data array.

        See Also:
            `gempyor.seeding.Seeding.get_from_config`
        """
        return self.seeding.get_from_config(
            compartments=self.compartments,
            subpop_struct=self.subpop_struct,
            n_days=self.n_days,
            ti=self.ti,
            tf=self.tf,
            input_filename=(
                None
                if self.seeding_config is None
                else self.get_input_filename(
                    ftype=self.seeding_config["seeding_file_type"].get(),
                    sim_id=sim_id,
                    extension_override="csv",
                )
            ),
        )<|MERGE_RESOLUTION|>--- conflicted
+++ resolved
@@ -1,4 +1,3 @@
-<<<<<<< HEAD
 """
 model_info.py
 
@@ -14,7 +13,6 @@
     ModelInfo:
 """
 
-=======
 import datetime
 import logging
 import os
@@ -24,7 +22,6 @@
 import numba as nb
 import numpy as np
 import numpy.typing as npt
->>>>>>> 320188f7
 import pandas as pd
 
 from . import (
