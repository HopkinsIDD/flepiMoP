--- conflicted
+++ resolved
@@ -98,13 +98,8 @@
 #
 # ## Input Data
 #
-<<<<<<< HEAD
-# * <b>{data_path}/{spatial_setup::geodata}</b> is a csv with columns {spatial_setup::subpop_names} and {spatial_setup::popnodes}
-# * <b>{data_path}/{spatial_setup::mobility}</b>
-=======
 # * <b>{data_path}/{subpop_setup::geodata}</b> is a csv with columns {subpop_setup::subpop_names} and {subpop_setup::subpop_pop}
 # * <b>{data_path}/{subpop_setup::mobility}</b>
->>>>>>> 240ac6cf
 #
 # If {seeding::method} is PoissonDistributed
 # * {seeding::lambda_file}
@@ -253,21 +248,13 @@
     if not nslots:
         nslots = config["nslots"].as_number()
 
-<<<<<<< HEAD
-    spatial_setup = subpopulation_structure.SubpopulationStructure(
-=======
     subpop_setup = subpopulation_structure.SubpopulationStructure(
->>>>>>> 240ac6cf
         setup_name=config["setup_name"].get(),
         geodata_file=spatial_base_path / spatial_config["geodata"].get(),
         mobility_file=spatial_base_path / spatial_config["mobility"].get()
         if spatial_config["mobility"].exists()
         else None,
-<<<<<<< HEAD
-        popnodes_key="population",
-=======
         subpop_pop_key="population",
->>>>>>> 240ac6cf
         subpop_names_key="subpop",
     )
 
