--- conflicted
+++ resolved
@@ -105,13 +105,8 @@
     csse_data <- flepicommon::get_groundtruth_from_source(source = gt_source, scale = gt_scale,
                                                           incl_unass = TRUE,
                                                           variables = c("incidC", "cumC", "incidD", "cumD"),
-<<<<<<< HEAD
                                                           adjust_for_variant = FALSE,
                                                           variant_props_file = NULL)
-=======
-                                                          adjust_for_variant = adjust_for_variant,
-                                                          variant_props_file = config$seeding$variant_filename)
->>>>>>> 74ed2745
     csse_data <- csse_data %>%
         mutate(FIPS = stringr::str_pad(FIPS, width=5, side="right", pad="0")) %>%
         filter(Update >= as_date(config$start_date) & Update <= as_date(end_date_)) %>%
@@ -128,7 +123,6 @@
     if (!any(grepl("death", csse_target))){
         csse_data <- csse_data %>% select(-c(starts_with("incidD"), starts_with("cumD")))
     }
-
 
     # Apply variants
     if (!is.null(config$seeding$variant_filename)){
@@ -350,11 +344,7 @@
 # ~ Pull HHS hospitalization  -------------------
 
 if (any(grepl("hhs", opt$gt_data_source))){
-
-<<<<<<< HEAD
-    # us_hosp <- flepicommon::get_hhsCMU_incidH_st_data()
-=======
->>>>>>> 74ed2745
+  
     us_hosp <- get_covidcast_hhs_hosp(geo_level = "state",
                                       limit_date = Sys.Date())
 
@@ -365,36 +355,18 @@
         filter(Update >= as_date(config$start_date) & Update <= as_date(end_date_))
 
     # Apply variants
-<<<<<<< HEAD
     if (!is.null(config$seeding$variant_filename)){
         variant_props_file <- config$seeding$variant_filename
         adjust_for_variant <- !is.null(variant_props_file)
 
-        head(read_csv(variant_props_file))
-
         if (adjust_for_variant) {
-
             tryCatch({
-                us_hosp_var <- flepicommon::do_variant_adjustment(us_hosp, variant_props_file)
+                us_hosp <- flepicommon::do_variant_adjustment(us_hosp, variant_props_file)
             }, error = function(e) {
                 stop(paste0("Could not use variant file |", variant_props_file,
                             "|, with error message", e$message))
             })
-            us_hosp <- us_hosp_var
         }
-=======
-    variant_props_file <- config$seeding$variant_filename
-    adjust_for_variant <- !is.null(variant_props_file)
-
-    if (adjust_for_variant) {
-
-        tryCatch({
-            us_hosp <- flepicommon::do_variant_adjustment(us_hosp, variant_props_file)
-        }, error = function(e) {
-            stop(paste0("Could not use variant file |", variant_props_file,
-                        "|, with error message", e$message))
-        })
->>>>>>> 74ed2745
     }
 
     # us_hosp <- us_hosp %>% mutate(gt_source = "csse")
