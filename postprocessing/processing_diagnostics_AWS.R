
start_time <- Sys.time()

# LIBRARIES AND DIRECTORIES -----------------------------------------------

library(ellipse)
library(progress)
library(cowplot)
library(arrow)
library(lubridate)
library(zoo)

# s3 name
s3_name <- "idd-inference-runs"

# PULL GEODATA ------------------------------------------------------------

# Pull in subpop data
geodata_states <- read.csv(paste0("./data/",
<<<<<<< HEAD
                           config$spatial_setup$geodata)) %>%
=======
                           config$subpop_setup$geodata)) %>%
>>>>>>> 65772291
  mutate(subpop = stringr::str_pad(subpop, width = 5, side = "left", pad = "0"))

# PULL OUTCOMES FROM S3 ---------------------------------------------------

# List of outcomes to pull
outcomes_list <-
  c("hnpi", "hpar", "llik", "seed", "seir", "snpi", "spar")

# Download all final outcomes from AWS buckets
for (i in 1:length(outcomes_list)) {
  sys_call_s3 <-
    paste0(
      'aws s3 cp --recursive s3://',
      s3_name, "/",
      config$name,
      "-",
      scenario_s3_buckets,
      '/',
      "model_output",
      '/',
      outcomes_list[i],
      ' ',
      scenario_dir,
      '/',
      outcomes_list[i],
      ' --exclude="*" --include="*/final/*"'
    )
  system(sys_call_s3)
}

# Download intermediate likelihoods from AWS buckets
for (i in 1:length(outcomes_list)) {
  sys_call_s3 <-
    paste0(
      'aws s3 cp --recursive s3://',
      s3_name, "/",
      config$name,
      "-",
      scenario_s3_buckets,
      '/',
      "model_output",
      '/',
      "llik",
      ' ',
      scenario_dir,
      '/',
      "llik",
      ' --exclude="*" --include="*/intermediate/*"'
    )
  system(sys_call_s3)
}

# FUNCTIONS ---------------------------------------------------------------

import_s3_outcome <- function(scn_dir, outcome, global_opt, final_opt){
  dir_ <- paste0(scn_dir, "/",
                 outcome, "/",
                 config$name, "/",
                 config$interventions$scenarios, "/",
                 config$outcomes$scenarios)
  subdir_ <- paste0(dir_, "/", list.files(dir_),
                    "/",
                    global_opt,
                    "/",
                    final_opt)
  subdir_list <- list.files(subdir_)

  out_ <- NULL
  total <- length(subdir_list)
  pb <- txtProgressBar(min=0, max=total, style = 3)

  print(paste0("Importing ", outcome, " files (n = ", total, "):"))

  for (i in 1:length(subdir_list)) {
    if(any(grepl("parquet", subdir_list))){
      dat <- arrow::read_parquet(paste(subdir_, subdir_list[i], sep = "/"))
    }
    if(outcome == "hosp"){
      dat <- arrow::read_parquet(paste(subdir_, subdir_list[i], sep = "/")) %>%
        select(date, subpop, incidI, incidC, incidH, incidD)
    }
    if(any(grepl("csv", subdir_list))){
      dat <- read.csv(paste(subdir_, subdir_list[i], sep = "/"))
    }
    if(final_opt == "final"){
      dat$slot <- as.numeric(str_sub(subdir_list[i], start = 1, end = 9))
    }
    if(final_opt == "intermediate"){
      dat$slot <- as.numeric(str_sub(subdir_list[i], start = 1, end = 9))
      dat$block <- as.numeric(str_sub(subdir_list[i], start = 11, end = 19))
    }
    out_ <- rbind(out_, dat)

    # Increase the amount the progress bar is filled by setting the value to i.
    setTxtProgressBar(pb, value = i)
  }
  close(pb)
  return(out_)
}

# IMPORT OUTCOMES ---------------------------------------------------------

# Current workaround for issues with `shared` directory
# work_dir <- scenario_dir
work_dir <- paste0(getwd(), "/", scenario_dir)

hnpi <- import_s3_outcome(work_dir, "hnpi", "global", "final") %>%
  full_join(geodata_states, by = "subpop")
hosp <- import_s3_outcome(work_dir, "hosp", "global", "final") %>%
  full_join(geodata_states, by = "subpop")
hpar <- import_s3_outcome(work_dir, "hpar", "global", "final") %>%
  full_join(geodata_states, by = "subpop")
llik <- import_s3_outcome(work_dir, "llik", "global", "final") %>%
  full_join(geodata_states, by = "subpop")
global_int_llik <- import_s3_outcome(work_dir, "llik", "global", "intermediate") %>%
  full_join(geodata_states, by = "subpop")
chimeric_int_llik <- import_s3_outcome(work_dir, "llik", "chimeric", "intermediate") %>%
  full_join(geodata_states, by = "subpop")
seed <- import_s3_outcome(work_dir, "seed", "global", "final") %>%
  mutate(subpop = stringr::str_pad(subpop, width = 5, side = "left", pad = "0")) %>%
  full_join(geodata_states, by = "subpop")
snpi <- import_s3_outcome(work_dir, "snpi", "global", "final") %>%
  full_join(geodata_states, by = "subpop")
spar <- import_s3_outcome(work_dir, "spar", "global", "final")

# DERIVED OBJECTS ---------------------------------------------------------

bind_hnpi_llik <- full_join(x = hnpi, y = llik)
if(all(!is.na(hnpi$npi_name))){
  var_bind_hnpi_llik <- bind_hnpi_llik %>%
    group_by(npi_name) %>%
    summarize(var = var(reduction)) %>%
    filter(var > 0.0001)
  pivot_bind_hnpi_llik <- bind_hnpi_llik %>%
    dplyr::filter(npi_name %in% var_bind_hnpi_llik$npi_name) %>%
    pivot_wider(names_from = npi_name, values_from = reduction)
}

bind_hosp_llik <- full_join(x = hosp, y = llik) %>%
  pivot_longer(incidI:incidD, names_to = "outcome", values_to = "value")

bind_hpar_llik <- full_join(x = hpar, y = llik) %>%
  dplyr::filter(quantity == "probability")
var_bind_hpar_llik <- bind_hpar_llik %>%
  group_by(outcome) %>%
  summarize(var = var(value)) %>%
  filter(var > 0.0001)
pivot_bind_hpar_llik <- bind_hpar_llik %>%
  dplyr::filter(outcome %in% var_bind_hpar_llik$outcome) %>%
  pivot_wider(names_from = outcome, values_from = value)

int_llik <- rbind(global_int_llik %>%
                    mutate(type = "global"),
                  chimeric_int_llik %>%
                    mutate(type = "chimeric"))

bind_snpi_llik <- full_join(x = snpi, y = llik)
var_bind_snpi_llik <- bind_snpi_llik %>%
  group_by(npi_name) %>%
  summarize(var = var(reduction)) %>%
  filter(var > 0.0001)
pivot_bind_snpi_llik <- bind_snpi_llik %>%
  dplyr::filter(npi_name %in% var_bind_snpi_llik$npi_name) %>%
  pivot_wider(names_from = npi_name, values_from = reduction)

bind_spar_llik <- full_join(x = spar, y = llik)
var_bind_spar_llik <- bind_spar_llik %>%
  group_by(parameter) %>%
  summarize(var = var(value)) %>%
  filter(var > 0.0001)
pivot_bind_spar_llik <- bind_spar_llik %>%
  dplyr::filter(parameter %in% var_bind_spar_llik$parameter) %>%
  pivot_wider(names_from = parameter, values_from = value)

# ANALYSES ----------------------------------------------------------------

USPS <- geodata_states %>%
  arrange(USPS) %>%
  pull(USPS)

# llik
all_ll_plot <- llik %>%
  ggplot(aes(x = USPS, y = ll)) +
  geom_violin(scale = "width") +
  geom_jitter(shape = ".", height = 0, width = 0.2) +
  theme_bw(base_size = 10) +
  theme(axis.text.x = element_text(angle = 45, hjust = 1)) +
  labs(y = "log likelihood", label = "Convergence of likelihood across slots")

accept_plot <- llik %>%
  ggplot(aes(x = slot, y = accept_avg)) +
  geom_point() +
  theme_bw(base_size = 10) +
  labs(y = "average acceptance rate", label = "Acceptance rate across slots")

hnpi_plot <- list()
hnpi_llik_plot <- list()
hosp_llik_plot <- list()
hpar_plot <- list()
hpar_llik_plot <- list()
int_llik_plot <- list()
seed_plot <- list()
snpi_plot <- list()
snpi_llik_plot <- list()
spar_plot <- list()
spar_llik_plot <- list()
state_plot1 <- list()
state_plot2 <- list()
state_plot3 <- list()
state_plot4 <- list()
state_plot5 <- list()

pb2 <- txtProgressBar(min=0, max=length(USPS), style = 3)

for(i in 1:length(USPS)){

  state <- USPS[i]

  print(paste0("Preparing plots for ", state))

  # hnpi
  if(all(is.na(hnpi$npi_name))){
    print("hnpi files are empty")
  } else {
    hnpi_plot[[i]] <- pivot_bind_hnpi_llik %>%
      filter(USPS == state) %>%
      dplyr::select(ll, all_of(var_bind_hnpi_llik$npi_name)) %>%
      pivot_longer(cols = all_of(var_bind_hnpi_llik$npi_name)) %>%
      drop_na(value) %>%
      ggplot(aes(x = name, y = value)) +
      geom_violin(scale = "width") +
      geom_jitter(aes(group = name, color = ll), size = 0.5, height = 0, width = 0.2, alpha = 0.8) +
      theme_bw(base_size = 10) +
      theme(axis.text.x = element_text(angle = 60, hjust = 1, size = 6)) +
      scale_color_viridis_c(option = "B", name = "log\nlikelihood") +
      labs(x = "parameter", title = paste0(state, " hnpi values"))

    hnpi_llik_plot[[i]] <- pivot_bind_hnpi_llik %>%
      filter(USPS == state) %>%
      dplyr::select(ll, all_of(var_bind_hnpi_llik$npi_name)) %>%
      pivot_longer(cols = all_of(var_bind_hnpi_llik$npi_name)) %>%
      drop_na(value) %>%
      ggplot(aes(x = value, y = ll)) +
      geom_point(size = 0.5, alpha = 0.8) +
      facet_wrap(~name, scales = "free_x") +
      geom_smooth(formula = y ~ x, method = "lm", se = FALSE) +
      theme_bw(base_size = 10) +
      labs(y = "log likelihood", title = paste0(state, " hnpi correlation with likelihood"))
    }

  # hosp
  state_llik_rank <- llik %>%
    dplyr::filter(USPS == state) %>%
    mutate(rank = rank(desc(ll))) %>%
    arrange(rank)

  filter_state_hosp <- bind_hosp_llik %>%
    filter(USPS == state,
           slot %in% c(head(state_llik_rank, 5)$slot, tail(state_llik_rank, 5)$slot)) %>%
    mutate(llik_bin = case_when(slot %in% head(state_llik_rank, 5)$slot ~ "top",
                                slot %in% tail(state_llik_rank, 5)$slot ~ "bottom"))

  filter_gt_data <- gt_data %>%
    filter(USPS == state) %>%
    select(USPS, subpop, time, dplyr::contains("incid") & !dplyr::contains("_")) %>%
    pivot_longer(dplyr::contains('incid'), names_to = "outcome", values_to = "value") %>%
    rename(date = time) %>%
    mutate(week = lubridate::week(date)) %>%
    group_by(outcome, week) %>%
    mutate(rollmean = zoo::rollmean(x = value, k = 7, fill = NA))

  hosp_llik_plot[[i]] <- ggplot() +
    geom_line(data = filter_state_hosp,
              aes(x = as.POSIXct(date), y = value, group = slot, color = ll, linetype = llik_bin)) +
    scale_x_datetime(date_breaks = "1 month", date_labels = "%b %Y", name = "date") +
    scale_y_sqrt(name = "count") +
    scale_linetype_manual(values = c(2, 1), name = "likelihood\nbin") +
    scale_color_viridis_c(option = "D", name = "log\nlikelihood") +
    theme_bw(base_size = 10) +
    theme(axis.text.x = element_text(angle = 60, hjust = 1, size = 6)) +
    ggtitle(paste0(state, " incidence")) +
    facet_grid(outcome~., scales = "free_y") +
    geom_point(data = filter_gt_data,
               aes(x = as.POSIXct(date), y = value),
               pch = 1,
               size = 0.25, color = "grey50") +
    geom_line(data = filter_gt_data %>% drop_na(rollmean),
              aes(x = as.POSIXct(date), y = rollmean), color = "red")

  # hpar
  if(all(is_empty(var_bind_hpar_llik$name))){
    print("no varying hpar outcomes to plot")
  } else {
    hpar_plot[[i]] <- pivot_bind_hpar_llik %>%
      filter(USPS == state) %>%
      dplyr::select(ll, all_of(var_bind_hpar_llik$outcome)) %>%
      pivot_longer(cols = all_of(var_bind_hpar_llik$outcome)) %>%
      drop_na(value) %>%
      ggplot(aes(x = name, y = value)) +
      geom_violin(scale = "width") +
      geom_jitter(aes(group = name, color = ll), size = 0.5, height = 0, width = 0.2, alpha = 0.8) +
      theme_bw(base_size = 10) +
      theme(axis.text.x = element_text(angle = 60, hjust = 1, size = 6)) +
      scale_color_viridis_c(option = "B", name = "log\nlikelihood") +
      labs(x = "parameter", title = paste0(state, " hpar probability values"))

    hpar_llik_plot[[i]] <- pivot_bind_hpar_llik %>%
      filter(USPS == state) %>%
      dplyr::select(ll, all_of(var_bind_hpar_llik$outcome)) %>%
      pivot_longer(cols = all_of(var_bind_hpar_llik$outcome)) %>%
      drop_na(value) %>%
      ggplot(aes(x = value, y = ll)) +
      geom_point(size = 0.5, alpha = 0.8) +
      facet_wrap(~name, scales = "free_x") +
      geom_smooth(formula = y ~ x, method = "lm", se = FALSE) +
      theme_bw(base_size = 10) +
      theme(strip.text = element_text(size = 4)) +
      labs(y = "log likelihood", title = paste0(state, " hpar correlation with likelihood"))
  }

  # llik
  int_llik_plot[[i]] <- int_llik %>%
    filter(USPS == state,
           between(slot, 1, 8)) %>%
    ggplot() +
    geom_point(aes(x = block, y = ll, linetype = type, color = factor(slot))) +
    geom_step(aes(x = block, y = ll, linetype = type, color = factor(slot))) +
    scale_color_brewer(palette = "Dark2", name = "slot") +
    theme_bw(base_size = 10) +
    labs(y = "log likelihood", title = paste0(state, " global and chimeric intermediate likelihoods"))

  # seed
  seed_plot[[i]] <- seed %>%
    filter(destination_infection_stage == "E",
           USPS == state) %>%
    ggplot(aes(x = as.Date(date), y = amount, color = destination_variant_type)) +
    geom_count(alpha = 0.8) +
    scale_x_date(date_breaks = "1 week", date_labels = "%Y-%m-%d") +
    scale_color_brewer(palette = "Dark2", name = "variant") +
    theme_bw(base_size = 10) +
    theme(axis.text.x = element_text(angle = 60, hjust = 1)) +
    labs(x = "seeding date", title = paste0(state, " seeding across all slots"))

  # snpi
  snpi_plot[[i]] <- pivot_bind_snpi_llik %>%
    filter(USPS == state) %>%
    dplyr::select(ll, all_of(var_bind_snpi_llik$npi_name)) %>%
    pivot_longer(cols = all_of(var_bind_snpi_llik$npi_name)) %>%
    drop_na(value) %>%
    ggplot(aes(x = name, y = value)) +
    geom_violin(scale = "width") +
    geom_jitter(aes(group = name, color = ll), size = 0.5, height = 0, width = 0.2, alpha = 0.8) +
    theme_bw(base_size = 10) +
    theme(axis.text.x = element_text(angle = 60, hjust = 1)) +
    scale_color_viridis_c(option = "B", name = "log\nlikelihood") +
    labs(x = "reduction", title = paste0(state, " snpi reduction values"))

  snpi_llik_plot[[i]] <- pivot_bind_snpi_llik %>%
    filter(USPS == state) %>%
    dplyr::select(ll, all_of(var_bind_snpi_llik$npi_name)) %>%
    pivot_longer(cols = all_of(var_bind_snpi_llik$npi_name)) %>%
    drop_na(value) %>%
    ggplot(aes(x = value, y = ll)) +
    geom_point(size = 0.5, alpha = 0.8) +
    facet_wrap(~name, scales = "free_x") +
    geom_smooth(formula = y ~ x, method = "lm", se = FALSE) +
    theme_bw(base_size = 10) +
    labs(y = "log likelihood", title = paste0(state, " snpi correlation with likelihood"))

  # spar
  spar_plot[[i]] <- pivot_bind_spar_llik %>%
    filter(USPS == state) %>%
    dplyr::select(ll, all_of(var_bind_spar_llik$parameter)) %>%
    pivot_longer(cols = all_of(var_bind_spar_llik$parameter)) %>%
    drop_na(value) %>%
    ggplot(aes(x = name, y = value)) +
    geom_violin(scale = "width") +
    geom_jitter(aes(group = name, color = ll), size = 0.5, height = 0, width = 0.2, alpha = 0.8) +
    theme_bw(base_size = 10) +
    theme(axis.text.x = element_text(angle = 60, hjust = 1)) +
    scale_color_viridis_c(option = "B", name = "log\nlikelihood") +
    labs(x = "parameter", title = paste0(state, " spar parameter values"))

  spar_llik_plot[[i]] <- pivot_bind_spar_llik %>%
    filter(USPS == state) %>%
    dplyr::select(ll, all_of(var_bind_spar_llik$parameter)) %>%
    pivot_longer(cols = all_of(var_bind_spar_llik$parameter)) %>%
    drop_na(value) %>%
    ggplot(aes(x = value, y = ll)) +
    geom_point(size = 0.5, alpha = 0.8) +
    facet_wrap(~name, scales = "free_x") +
    geom_smooth(formula = y ~ x, method = "lm", se = FALSE) +
    theme_bw(base_size = 10) +
    labs(y = "log likelihood", title = paste0(state, " spar correlation with likelihood"))

  # Combined output plots
  state_plot1[[i]] <- plot_grid(int_llik_plot[[i]],
                                seed_plot[[i]],
                                nrow = 2, ncol = 1)
  if(all(is.na(hnpi$npi_name))){
    state_plot2[[i]] <- NA
  } else {
    state_plot2[[i]] <- plot_grid(hnpi_plot[[i]],
                                  hnpi_llik_plot[[i]],
                                  nrow = 2, ncol = 1)
  }
  if(all(is_empty(var_bind_hpar_llik$name))){
    state_plot3[[i]] <- NA
  } else {
    state_plot3[[i]] <- plot_grid(hpar_plot[[i]],
                                  hpar_llik_plot[[i]],
                                  nrow = 2, ncol = 1)
  }
  state_plot4[[i]] <- plot_grid(snpi_plot[[i]],
                                snpi_llik_plot[[i]],
                                nrow = 2, ncol = 1)
  state_plot5[[i]] <- plot_grid(spar_plot[[i]],
                                spar_llik_plot[[i]],
                                nrow = 2, ncol = 1)

  # Increase the amount the progress bar is filled by setting the value to i.
  setTxtProgressBar(pb2, value = i)
}

# OUTPUT FILES ------------------------------------------------------------
pdf(file = paste0(round_directory, "/", fch_date, "_", disease, "_", smh_or_fch, "_R", round_num, "_", scenarios, "_", lubridate::ymd(today()), ".pdf"),
    height = 12,
    width = 9)
plot(all_ll_plot)
plot(accept_plot)
for(i in 1:length(USPS)){
  state <- USPS[i]
  print(paste0("Outputting plots for ", state))
  plot(state_plot1[[i]])
  if(all(!is.na(state_plot2[[i]]))){
    plot(state_plot2[[i]])
  }
  if(all(!is.na(state_plot3[[i]]))){
    plot(state_plot3[[i]])
  }
  plot(state_plot4[[i]])
  plot(state_plot5[[i]])
  plot(hosp_llik_plot[[i]])
}
dev.off()

end_time <- Sys.time()
print(end_time - start_time)<|MERGE_RESOLUTION|>--- conflicted
+++ resolved
@@ -17,11 +17,7 @@
 
 # Pull in subpop data
 geodata_states <- read.csv(paste0("./data/",
-<<<<<<< HEAD
-                           config$spatial_setup$geodata)) %>%
-=======
                            config$subpop_setup$geodata)) %>%
->>>>>>> 65772291
   mutate(subpop = stringr::str_pad(subpop, width = 5, side = "left", pad = "0"))
 
 # PULL OUTCOMES FROM S3 ---------------------------------------------------
