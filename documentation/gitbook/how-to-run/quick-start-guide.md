--- conflicted
+++ resolved
@@ -15,11 +15,7 @@
 Take note of the location of the directory on your local computer where you cloned the flepiMoP model code (which we'll call `FLEPI_PATH`).
 
 {% hint style="info" %}
-<<<<<<< HEAD
 For example, if you cloned your Github repositories into a local folder called `Github` and are using `flepiMoP/examples/tutorials` as a project repository, your directory names could be\
-=======
-For example, if you cloned your Github repositories into a local folder called `Github` and are using [_flepimop\_sample_](https://github.com/HopkinsIDD/flepimop_sample) as a project repository, your directory names could be\
->>>>>>> 986423ae
 \
 &#xNAN;_**On Mac:**_
 
